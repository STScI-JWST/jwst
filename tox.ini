--- conflicted
+++ resolved
@@ -38,16 +38,12 @@
     TEST_BIGDATA
 
 commands =
-<<<<<<< HEAD
-    python setup.py build_ext --inplace
-=======
     # The following fix for C-extensions was copied from
     # https://github.com/spacetelescope/synphot_refactor/blob/
     # d4aa97f47a2b83e4b255f42087be446f94906354/tox.ini#L56-L58
     # FIXME: Not sure why need this for tox to see the C-ext
     python setup.py build_ext --inplace
     # End of FIXME
->>>>>>> e8fd77e5
     !cov: pytest {posargs}
     cov: pytest --cov-report=xml --cov=. --cov-config=setup.cfg {posargs}
 
@@ -71,13 +67,9 @@
 [testenv:pyargs]
 # changedir = {homedir}
 commands =
-<<<<<<< HEAD
-    python setup.py build_ext --inplace
-=======
     # FIXME: Not sure why need this for tox to see the C-ext
     python setup.py build_ext --inplace
     # End of FIXME
->>>>>>> e8fd77e5
     pyargs: pytest {toxinidir}/docs --pyargs {posargs:jwst}
 
 [testenv:regtests]

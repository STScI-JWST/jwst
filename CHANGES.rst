--- conflicted
+++ resolved
@@ -36,15 +36,6 @@
 ------------
 
 - Implemented Rule for Level 2 Nirspec Fixed Slit background. [#2307]
-<<<<<<< HEAD
-- Handle both numeric and named slits for Level3 products. [#2330]
-- Remove MIR_LRS-SLITLESS and NIS_SOSS from the permanent TSO list. [#2330]
-- Implement new Level2a rule `Asn_Lv2NRSLAMP`. [#2177]
-- Allow "N/A" as a valid, but False, value in association pools. [#2334]
-- Implement new association types tso_image2 and tso_spec2. [#2431]
-- Sync code version with jwst package version. [#2458]
-- Bug fix: Update Level2 product naming to use pipeline remove_suffix [#2481]
-=======
 
 - Included Handling of both numeric and named slits for Level3 products. [#2330]
 
@@ -58,8 +49,9 @@
 
 - Synced code version with jwst package version. [#2458]
 
-- Implemented source naming for NIRISS WFSS Level3 associations [#2443]
->>>>>>> f518c115
+- Implemented source naming for NIRISS WFSS Level3 associations. [#2443]
+
+- Updated Level2 product naming to use pipeline's remove_suffix. [#2481]
 
 background
 ----------

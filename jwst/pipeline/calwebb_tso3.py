from __future__ import unicode_literals, absolute_import

import os

from astropy.table import vstack

from ..stpipe import Pipeline
from .. import datamodels

from ..outlier_detection import outlier_detection_stack_step
from ..outlier_detection import outlier_detection_scaled_step
from ..tso_photometry import tso_photometry_step
from ..extract_1d import extract_1d_step
from ..white_light import white_light_step

__version__ = "0.7.8"


class Tso3Pipeline(Pipeline):
    """
    TSO3Pipeline: Applies level 3 processing to TSO-mode data from
                    any JWST instrument.

    Included steps are:
        outlier_detection
        tso_photometry
        extract_1d
        white_light
    """

    spec = """
        scale_detection = boolean(default=False)
    """

    # Define alias to steps
    step_defs = {'outlier_detection':
                        outlier_detection_stack_step.OutlierDetectionStackStep,
                 'outlier_detection_scaled':
                        outlier_detection_scaled_step.OutlierDetectionScaledStep,
                 'tso_photometry': tso_photometry_step.TSOPhotometryStep,
                 'extract_1d': extract_1d_step.Extract1dStep,
                 'white_light': white_light_step.WhiteLightStep
                 }
    image_exptypes = ['NRC_TSIMAGE']
    reference_file_types = ['gain', 'readnoise']

    def process(self, input):
        """
        Run the TSO3Pipeline

        Parameters
        ----------
        input: Level3 Association, or ModelContainer
            The exposures to process
        """

        self.log.info('Starting calwebb_tso3 ...')
        input_asn = datamodels.open(input)
        product_name = input_asn.meta.asn_table.products[0].name

        # Setup output creation
        #self.output_basename = product['name']
        self.output_basename = product_name

        input_exptype = None
        # Input may consist of multiple exposures, so loop over each of them
        for cube in input_asn:
            if input_exptype is None:
                input_exptype = cube.meta.exposure.type
            # Convert CubeModel into ModelContainer of 2-D DataModels
            input_models = datamodels.ModelContainer()
            for i in range(cube.data.shape[0]):
                # convert each plane of data cube into it own array
                # for outlier detection...
                image = datamodels.ImageModel(data=cube.data[i],
                        err=cube.err[i], dq=cube.dq[i])
                image.meta = cube.meta
                input_models.append(image)

            if not self.scale_detection:
                self.log.info("Performing outlier detection on input images...")
                results = self.outlier_detection(input_models)

                # Transfer updated DQ values to original input observation
                for i in range(cube.data.shape[0]):
                    # preserve output filename
                    orig_filename = cube.meta.filename
                    # Update DQ arrays with those from outlier_detection step
                    cube.dq[i] = results[i].dq
                    # reset output filename to original value
                    cube.meta.filename = orig_filename

            else:
<<<<<<< HEAD
                self.log.info("Performing scaled outlier detection on input images...")
=======
                self.log.info("Performing scaled outlier detection "
                              "on input images...")
                self.log.info("input cube has type: {}".format(type(cube)))
>>>>>>> e8b53694
                cube = self.outlier_detection_scaled(cube)


        self.log.info("Writing Level 2c images with updated DQ arrays...")
        suffix_2c = 'crfints'
        for cube in input_asn:
            self.output_basename = cube.meta.filename
            self.save_model(cube, suffix=suffix_2c)

        # Create final photometry results as a single output
        # regardless of how many members their may be...
        phot_result_list = []
        if input_exptype in self.image_exptypes:
            # Create name for extracted photometry (Level 3) products
            phot_tab_name = "{}_phot.ecsv".format(product_name)

            # For each cube, extract photometry...
            for cube in input_asn:
                # Extract Photometry from imaging data
                phot_result_list.append(self.tso_photometry(cube))
        else:
            # Working with spectroscopic TSO data...
            # define output for x1d (level 3) products
            x1d_models = datamodels.MultiSpecModel()
            x1d_models.update(input_asn)

            # Create name for extracted white-light (Level 3) products
            phot_tab_name = "{}_whtlt.ecsv".format(product_name)

            # For each exposure in the TSO...
            for cube in input_asn:
                # Process spectroscopic TSO data
                # extract 1D
                self.log.info("Extracting 1-D spectra...")
                self.extract_1d.suffix = 'x1dints'
                result = self.extract_1d(cube)
                x1d_models.spec.extend(result.spec)

                # perform white-light photometry on 1d extracted data
                self.log.info("Performing white-light photometry...")
                phot_result_list.append(self.white_light(result))

            # Define suffix for stack of extracted 1d (level 3) products
            #self.save_model(x1d_models,suffix="x1dints") # did not work!!!
            x1d_prod_name = "{}_x1dints.fits".format(product_name)
            self.log.info("Writing Level 3 X1DINTS product...")
            x1d_models.write(x1d_prod_name)
<<<<<<< HEAD
        
        self.log.info("Writing Level 3 photometry catalog {}...".format(phot_tab_name))                 
=======

>>>>>>> e8b53694
        phot_results = vstack(phot_result_list)
        phot_results.write(phot_tab_name, format='ascii.ecsv')

        return<|MERGE_RESOLUTION|>--- conflicted
+++ resolved
@@ -91,13 +91,7 @@
                     cube.meta.filename = orig_filename
 
             else:
-<<<<<<< HEAD
                 self.log.info("Performing scaled outlier detection on input images...")
-=======
-                self.log.info("Performing scaled outlier detection "
-                              "on input images...")
-                self.log.info("input cube has type: {}".format(type(cube)))
->>>>>>> e8b53694
                 cube = self.outlier_detection_scaled(cube)
 
 
@@ -145,12 +139,8 @@
             x1d_prod_name = "{}_x1dints.fits".format(product_name)
             self.log.info("Writing Level 3 X1DINTS product...")
             x1d_models.write(x1d_prod_name)
-<<<<<<< HEAD
         
         self.log.info("Writing Level 3 photometry catalog {}...".format(phot_tab_name))                 
-=======
-
->>>>>>> e8b53694
         phot_results = vstack(phot_result_list)
         phot_results.write(phot_tab_name, format='ascii.ecsv')
 

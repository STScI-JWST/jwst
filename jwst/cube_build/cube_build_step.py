 #! /usr/bin/env python

#import sys
import time
from ..stpipe import Step
from .. import datamodels
from . import cube_build
from . import ifu_cube
from . import data_types
from ..assign_wcs.util import update_s_region_keyword


__all__ = ["CubeBuildStep", "read_user_input"]


class CubeBuildStep (Step):
    """
    Short Summary
    ------------
    CubeBuildStep: Creates a 3-D spectral cube from a given association, single model,
      single input file, or model container.
      Input parameters allow the spectral cube to be built from a provided
      channel/subchannel (MIRI) or grating/filer  (NIRSPEC)
    The default cube sampling size is stored in a cubepars reference file. The user can override the
      default sample size in the spatial and spectral dimensions by providing the values
    The option --single is used by the pipleine to support the imatch_mrs and outlier detection
      In this case from the list of provided datamodels the footprint on the sky is determined.
      Each data model is individually mapped to this global footprint. A container of single
      frame datamodels is returned.
    """

    spec = """
         channel = option('1','2','3','4','ALL','all',default='ALL') # Options: 1,2,3,4,or All
         band = option('SHORT','MEDIUM','LONG','ALL','short','medium','long','all',default='ALL') # Options: \
SHORT,MEDIUM,LONG, or ALL
         grating   = option('PRISM','G140M','G140H','G235M','G235H',G395M','G395H','ALL','all',default='ALL')  # Options: PRISM,G140M,G140H,G235M,G235H,G395M,G395H, or ALL
         filter   = option('CLEAR','F100LP','F070LP','F170LP','F290LP','ALL','all',default='ALL') # Options: CLEAR,F100LP,F070LP,F170LP,F290LP, or ALL
         scale1 = float(default=0.0) # cube sample size to use for axis 1, arc seconds
         scale2 = float(default=0.0) # cube sample size to use for axis 2, arc seconds
         scalew = float(default=0.0) # cube sample size to use for axis 3, microns
         weighting = option('msm','miripsf','area','MSM','MIRIPSF','AREA',default = 'msm') # Type of weighting function,
         coord_system = option('ra-dec','alpha-beta','ALPHA-BETA',default='ra-dec') # Output Coordinate system. Options: ra-dec or alpha-beta
         rois = float(default=0.0) # region of interest spatial size, arc seconds
         roiw = float(default=0.0) # region of interest wavelength size, microns
         weight_power = float(default=2.0) # Weighting option to use for Modified Shepard Method
         offset_list = string(default='NA')  # A file for dithered data containing additional ra and dec offsets
         wavemin = float(default=None)  # Minimum wavelength to be used in the IFUCube
         wavemax = float(default=None)  # Maximum wavelength to be used in the IFUCube
         single = boolean(default=false) # Internal pipeline option used by mrs_imatch and outlier detection
         xdebug = integer(default=None) # debug option, x spaxel value to report information on
         ydebug = integer(default=None) # debug option, y spaxel value to report information on
         zdebug = integer(default=None) # debug option, z spaxel value to report  information on
         output_type = option('band','channel','grating','multi',default='band') # Type IFUcube to create. Options=band,channel,grating,multi
         search_output_file = boolean(default=false)
         output_use_model = boolean(default=true) # Use filenames in the output models
       """
<<<<<<< HEAD
    reference_file_types = ['cubepar', 'resol']
=======


    reference_file_types = ['cubepar','resol']
>>>>>>> 68533f1f

    def process(self, input):
        self.log.info('Starting IFU Cube Building Step')
#________________________________________________________________________________
# For all parameters convert to a standard format
# Report read in values to screen
#________________________________________________________________________________
        self.subchannel = self.band
        # print('self suffix',self.suffix)
        self.suffix = 's3d' # override suffix = cube_build

        if(not self.subchannel.isupper()): self.subchannel = self.subchannel.upper()
        if(not self.filter.isupper()): self.filter = self.filter.upper()
        if(not self.grating.isupper()): self.grating = self.grating.upper()
        if(not self.coord_system.islower()): self.coord_system = self.coord_system.lower()
        if(not self.output_type.islower()): self.output_type = self.output_type.lower()
        if(not self.weighting.islower()): self.weighting = self.weighting.lower()

        if self.scale1 != 0.0: self.log.info('Input Scale of axis 1 %f', self.scale1)
        if self.scale2 != 0.0: self.log.info('Input Scale of axis 2 %f', self.scale2)
        if self.scalew != 0.0: self.log.info('Input wavelength scale %f  ', self.scalew)
        if self.offset_list != 'NA': self.log.info('Offset Dither list %s', self.offset_list)

        if self.wavemin != None: self.log.info(
            'Setting Minimum wavelength of spectral cube to: %f', self.wavemin)
        if self.wavemax != None: self.log.info(
            'Setting Maximum wavelength of spectral cube to: %f', self.wavemax)

        if self.rois != 0.0: self.log.info('Input Spatial ROI size %f', self.rois)
        if self.roiw != 0.0: self.log.info('Input Wave ROI size %f', self.roiw)

        self.debug_pixel = 0
        self.spaxel_debug = None
        if self.xdebug != None and self.ydebug != None and self.zdebug != None:
            self.debug_pixel = 1
            self.log.info('Writing debug information for spaxel %i %i %i',
                          self.xdebug, self.ydebug, self.zdebug)
            self.log.debug('Writing debug information for spaxel %i %i %i',
                           self.xdebug, self.ydebug, self.zdebug)
            self.xdebug = self.xdebug - 1
            self.ydebug = self.ydebug - 1
            self.zdebug = self.zdebug - 1
            self.spaxel_debug = open('cube_spaxel_info.results', 'w')
            self.spaxel_debug.write('Writing debug information for spaxel %i %i %i' %
                                    (self.xdebug, self.ydebug, self.zdebug) + '\n')

        # valid coord_system:
        # 1. alpha-beta (only valid for MIRI Single Cubes)
        # 2. ra-dec
        self.interpolation = 'pointcloud' # true for self.weighting  = 'msm' or 'miripsf'

        # if the weighting is area then interpolation is area
        if self.weighting == 'area':
            self.interpolation = 'area'
            self.coord_system = 'alpha-beta'

        if self.coord_system == 'alpha-beta':
            self.weighting = 'area'
            self.interpolation = 'area'

        # if interpolation is point cloud then weighting can be
        # 1. MSM: modified shepard method
        # 2. miripsf - weighting for MIRI based on PSF and LSF
        if self.coord_system == 'ra-dec':
            self.interpolation = 'pointcloud'  # can not be area

        self.log.info('Input interpolation: %s', self.interpolation)
        self.log.info('Coordinate system to use: %s', self.coord_system)
        if self.interpolation == 'pointcloud':
            self.log.info('Weighting method for point cloud: %s', self.weighting)
            self.log.info('Power Weighting distance : %f', self.weight_power)

        if self.single:
            self.output_type = 'single'
<<<<<<< HEAD
=======
            self.log.info('Cube Type: Single cubes ')

>>>>>>> 68533f1f
#________________________________________________________________________________
# Set up a list for Channel, Band, Grating and Filter
# These will be filled in either from
# 1. If user has not set them  the are filled in by what is contained in the
#    input data
# 2. If the user had set with values to use then these lists are filled in by
#    the user provided list
#________________________________________________________________________________
        self.pars_input = {}
        self.pars_input['channel'] = []
        self.pars_input['subchannel'] = []
        self.pars_input['filter'] = []
        self.pars_input['grating'] = []

#   Check if any of the  options channel,band, grating or filter have been set
# by  the user (or calling routine).  I
# If they have been set then fill in the list the desired values
# If they have not been set then set to ''
        read_user_input(self)
#________________________________________________________________________________
#data_types: DataTypes: Read in the input data - 4 formats are allowed:
# 1. filename
# 2. single model
# 3. ASN table
# 4. model containter
# Figure out what type of data we have an fill in the
#    input_table.input_models - which is used in the rest of IFU Cube Building
# We need to do this in cube_build_step because we need to pass the data_model to
#    CRDS to figure out what type of reference files to grab (MIRI or NIRSPEC)
# If the user has provided the filename - strip out .fits and pull out the base name
#    the cube_build software will attached the needed information on channel, sub-channel
#    grating or filter.
#________________________________________________________________________________
        t0 = time.time()
        input_table = data_types.DataTypes(input,
                                           self.single,
                                           self.output_file,
                                           self.output_dir)
        t1 = time.time()
        self.log.info("Time to set up DataTypes = %.1f.s" % (t1 - t0,))
        self.input_models = input_table.input_models
        self.input_filenames = input_table.filenames
        self.output_name_base = input_table.output_name
        self.pipeline = 3
        if self.output_type == 'multi' and len(self.input_filenames) == 1:
            self.pipeline = 2
        if(len(self.input_filenames) == 1): self.offset_list = 'NA'
#________________________________________________________________________________
# Read in Cube Parameter Reference file
# Identify what reference file has been associated with these input
        par_filename = self.get_reference_file(self.input_models[0], 'cubepar')
 # Check for a valid reference file
        if par_filename == 'N/A':
            self.log.warning('No default cube parameters reference file found')
            return
#________________________________________________________________________________
# If miripsf weight is set then set up resolution reference file
# identify what reference file has been associated with these inputs
        resol_filename = None
        if(self.weighting == 'miripsf'):
            resol_filename = self.get_reference_file(self.input_models[0], 'resol')

            if resol_filename == 'N/A':
                self.log.warning('No default spectral resolution reference file found')
                self.log.warning('Run again and turn off miripsf')
                return
#________________________________________________________________________________
# shove the input parameters into pars structure to pull out in general cube_build.py

        pars = {
            'channel': self.pars_input['channel'],
            'subchannel': self.pars_input['subchannel'],
            'grating': self.pars_input['grating'],
            'filter': self.pars_input['filter'],
            'weighting': self.weighting,
            'single': self.single,
            'output_type': self.output_type,
            'offset_list': self.offset_list}

# shove the input parameters in to pars_cube structure to pull out in ifu_cube.py
# these parameters are related to the IFUCube
        pars_cube = {
            'scale1': self.scale1,
            'scale2': self.scale2,
            'scalew': self.scalew,
            'interpolation': self.interpolation,
            'weighting': self.weighting,
            'weight_power': self.weight_power,
            'coord_system': self.coord_system,
            'rois': self.rois,
            'roiw': self.roiw,
            'wavemin': self.wavemin,
            'wavemax': self.wavemax,
            'xdebug': self.xdebug,
            'ydebug': self.ydebug,
            'zdebug': self.zdebug,
            'debug_pixel': self.debug_pixel,
            'spaxel_debug': self.spaxel_debug}
#________________________________________________________________________________
# create an instance of class CubeData. This is a the overall Class of the Step
# It holds the general information of what type of cubes are being created

        cubeinfo = cube_build.CubeData(
            self.input_models,
            self.input_filenames,
            par_filename,
            resol_filename,
            **pars)
#________________________________________________________________________________
# cubeinfo.setup:
# read in all the input files, information from cube_pars, read in input data and
# fill in master_table holding what files are associationed with each ch/sub-ch
# or grating/filter -> fills in all_channel, all_subchannel,all_filter, all_grating
# instrument and detector

        result = cubeinfo.setup()
        instrument = result['instrument']
        detector = result['detector']
        instrument_info = result['instrument_info']
        master_table = result['master_table']
#________________________________________________________________________________
# How many and what type of cubes will be made
# send self.output_type, all_channel, all_subchannel, all_grating, all_filter
# return number of cubes and for each cube the list_pars1, list_pars2 (channel,subchannel)
# or (grating,filter)

        num_cubes, cube_pars = cubeinfo.number_cubes()
        self.log.info('Number of IFUCubes produced by a this run %i', num_cubes)
        cube_container = datamodels.ModelContainer() # ModelContainer of ifucubes

        for i in range(num_cubes):
            icube = str(i + 1)
            list_par1 = cube_pars[icube]['par1']
            list_par2 = cube_pars[icube]['par2']
            thiscube = ifu_cube.IFUCubeData(
                self.pipeline,
                self.input_filenames,
                self.input_models,
                self.output_name_base,
                self.output_type,
                instrument,
                detector,
                list_par1,
                list_par2,
                instrument_info,
                master_table,
                **pars_cube)
#________________________________________________________________________________

            thiscube.setup_cube() # basic checks and get roi size

# find the min & max final coordinates of cube: map each slice to cube
# add any dither offsets, then find the min & max value in each dimension

            thiscube.setup_ifucube_wcs()
#________________________________________________________________________________
# If single = True: map each file to output grid and return single mapped file
# this option is used for background matching and outlier rejection
            if self.single:
                self.output_file = None
                cube_container = thiscube.build_ifucube_single()
                self.log.info("Number Single IFUCubes produced  %i ",
                              len(cube_container))
# Else standard IFU cube building
            else:
                result = thiscube.build_ifucube()
                cube_container.append(result)

            if(self.debug_pixel == 1):
                self.spaxel_debug.close()
        for cube in cube_container:
            footprint = cube.meta.wcs.footprint(axis_type="spatial")
            update_s_region_keyword(cube, footprint)

        return cube_container

#********************************************************************************
class InputFileError(Exception):
    pass

#********************************************************************************
# Read in the User input options for Channel, Subchannel, Filter, Grating

def read_user_input(self):
    """
    Short Summary
    -------------
    Figure out if any of the input paramters channel,band,filter or grating
    have been set. If they have been  check that they are valid and fill in
    input_pars paramters. If they have not been set then initialize list to ''

    Parameters
    ----------
    none

    Returns
    -------
    self.pars_input['channel']
    self.pars_input['sub_channel']
    self.pars_input['grating']
    self.pars_input['filter']

    """
    ValidChannel = ['1', '2', '3', '4', 'ALL']
    ValidSubChannel = ['SHORT', 'MEDIUM', 'LONG', 'ALL']
    ValidFWA = ['F070LP', 'F100LP', 'F100LP', 'F170LP',
                    'F170LP', 'F290LP', 'F290LP', 'CLEAR', 'ALL']
    ValidGWA = ['G140M', 'G140H', 'G140M', 'G140H', 'G235M', 'G235H',
                    'G395M', 'G395H', 'PRISM', 'ALL']

#________________________________________________________________________________
# For MIRI we can set the channel
# If it is set to ALL then let the DetermineCubeCoverage figure out the data we
# have and set self.channel to empty
    if self.channel == 'ALL':
        self.channel = ''

    if self.channel:  # The user has set which channels to use
        if not self.single:
            self.output_type = 'user'
        channellist = self.channel.split(',')
        user_clen = len(channellist)

        for j in range(user_clen):
            ch = channellist[j]
            if(user_clen > 1):
                ch = ch.strip('[')
                ch = ch.strip(']')
                ch = ch.strip(' ')
                ch = ch[1:-1]
            ch = str(ch)

            if ch in ValidChannel:
                self.pars_input['channel'].append(ch)
            else:
                raise ErrorInvalidParameter("Invalid Channel %s", ch)
# remove duplicates if needed
        self.pars_input['channel'] = list(set(self.pars_input['channel']))
#________________________________________________________________________________
# For MIRI we can set the subchannel
# If it is  set to ALL then let the DetermineCubeCoverage figure out the data we
#have and set  self.subchannel = empty

    if self.subchannel == 'ALL':
        self.subchannel = ''

    if self.subchannel: #  The user has set which subchannels to use
        if not self.single:
            self.output_type = 'user'
        subchannellist = self.subchannel.split(',')
        user_blen = len(subchannellist)
        for j in range(user_blen):
            b = subchannellist[j]
            if(user_blen > 1):
                b = b.strip('[')
                b = b.strip(']')
                b = b.strip(' ')
                b = b[1:-1]
            b = str(b)
            if b in ValidSubChannel:
                self.pars_input['subchannel'].append(b)
            else:
                raise ErrorInvalidParameter("Invalid Subchannel %s", b)
# remove duplicates if needed
        self.pars_input['subchannel'] = list(set(self.pars_input['subchannel']))
#________________________________________________________________________________
# For NIRSPEC we can set the filter
# If it is set to ALL then let the DetermineCubeCoverage figure out the data we
# have and set self.filter = empty
    if self.filter == 'ALL':
        self.filter = ''
    if self.filter:            # the user has set which filters to use
        if not self.single:
            self.output_type = 'user'
        filterlist = self.filter.split(',')
        user_flen = len(filterlist)
        for j in range(user_flen):
            f = filterlist[j]
            if user_flen > 1:
                f = f.strip('[')
                f = f.strip(']')
                f = f.strip(' ')
                f = f[1:-1]
            f = str(f)
            if f in ValidFWA:
                self.pars_input['filter'].append(f)
            else:
                raise ErrorInvalidParameter("Invalid Filter %s", f)
# remove duplicates if needed
        self.pars_input['filter'] = list(set(self.pars_input['filter']))
#________________________________________________________________________________
# For NIRSPEC we can set the grating
# If it is set to ALL then let the DetermineCubeCoverage figure out the data we
# have and set  self.grating = empty
    if self.grating == 'ALL':
        self.grating = ''

    if self.grating:       # the user has set with grating to use
        if not self.single:
            self.output_type = 'user'
        gratinglist = self.grating.split(',')
        user_glen = len(gratinglist)
        for j in range(user_glen):
            g = gratinglist[j]
            if user_glen > 1:
                g = g.strip('[')
                g = g.strip(']')
                g = g.strip(' ')
                g = g[1:-1]
            g = str(g)
            if g in ValidGWA:
                self.pars_input['grating'].append(g)
            else:
                raise ErrorInvalidParameter("Invalid Grating %s", g)
# remove duplicates if needed
        self.pars_input['grating'] = list(set(self.pars_input['grating']))
#________________________________________________________________________________
class ErrorInvalidParameter(Exception):
    pass<|MERGE_RESOLUTION|>--- conflicted
+++ resolved
@@ -54,13 +54,8 @@
          search_output_file = boolean(default=false)
          output_use_model = boolean(default=true) # Use filenames in the output models
        """
-<<<<<<< HEAD
+
     reference_file_types = ['cubepar', 'resol']
-=======
-
-
-    reference_file_types = ['cubepar','resol']
->>>>>>> 68533f1f
 
     def process(self, input):
         self.log.info('Starting IFU Cube Building Step')
@@ -135,12 +130,7 @@
 
         if self.single:
             self.output_type = 'single'
-<<<<<<< HEAD
-=======
-            self.log.info('Cube Type: Single cubes ')
-
->>>>>>> 68533f1f
-#________________________________________________________________________________
+______________________________________________________________
 # Set up a list for Channel, Band, Grating and Filter
 # These will be filled in either from
 # 1. If user has not set them  the are filled in by what is contained in the

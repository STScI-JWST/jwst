import logging
from collections import namedtuple
import copy
import json
import math

import numpy as np
from astropy.modeling import polynomial
from .. import datamodels
from ..datamodels import dqflags
from .. assign_wcs import niriss        # for specifying spectral order number
from .. transforms import models as trmodels
from .. lib import pipe_utils
from . import extract1d
from . import ifu
from . import spec_wcs

log = logging.getLogger(__name__)
log.setLevel(logging.DEBUG)

WFSS_EXPTYPES = ['NIS_WFSS', 'NRC_WFSS', 'NRC_GRISM', 'NRC_TSGRISM']
"""Exposure types to be regarded as wide-field slitless spectroscopy."""

# These values are used to indicate whether the input reference file
# (if any) is JSON or IMAGE.
FILE_TYPE_JSON = "JSON"
FILE_TYPE_IMAGE = "IMAGE"
FILE_TYPE_OTHER = "N/A"

# This is to prevent calling offset_from_offset multiple times for
# multi-integration data.
OFFSET_NOT_ASSIGNED_YET = "not assigned yet"

ANY = "ANY"
"""Wildcard for slit name.

Extended summary
----------------
For full-frame input data, keyword SLTNAME may not be populated, so the
slit name will be set to this string to indicate that the first slit in
the reference file should be used.
A slit name in the reference file can also be ANY, in which case the
reference information for that slit will be regarded as matching any slit
name from the input data.
"""

ANY_ORDER = 1000
"""Wildcard for spectral order number in a reference image.

Extended summary
----------------
If the reference file contains images, keyword SPORDER gives the order
number of the spectrum that would be extracted using a given image in
the reference file.
"""

HORIZONTAL = 1
VERTICAL = 2
"""Dispersion direction, predominantly horizontal or vertical."""

# These values are assigned in get_extract_parameters, using key "match".
# If there was an aperture in the reference file for which the "id" key
# matched, that's (at least) a partial match.  If "spectral_order" also
# matched, that's an exact match.

NO_MATCH = "no match"
PARTIAL = "partial match"
EXACT = "exact match"

DUMMY = "dummy"
"""Distinguish between a slit object and not a slit object.

Extended summary
----------------
The input model can contain a sequence of slits (SlitModel objects,
2-D cutouts, with attributes), or it might be a full detector image or
subarray.  In the former case, the step will try to extract a spectrum
from each slit.  In the latter case, the input can be a CubeModel or an
ImageModel, and not all of the attributes are the same.  DUMMY is
passed to functions instead of a SlitModel object if the input model
does not contain slits.
"""

Aperture = namedtuple('Aperture', ['xstart', 'ystart', 'xstop', 'ystop'])


class Extract1dError(Exception):
    pass

class InvalidSpectralOrderNumberError(Extract1dError):
    """The spectral order number was invalid or off the detector."""
    def __init__(self, message=None):
        super().__init__()
        self.message = message


def load_ref_file(refname):
    """Open the reference file.

    Parameters
    ----------
    refname : str
        The name of the reference file.  This file is expected to be
        either a JSON file giving extraction information, or a file
        containing one or more images that are to be used as masks that
        define the extraction region and optionally background regions.

    Returns
    -------
    ref_dict : dict
        If the reference file is in JSON format, ref_dict will be the
        dictionary returned by json.load(), except that the file type
        ('JSON') will also be included with key 'ref_file_type'.
        If the reference file is an image, ref_dict will be a
        dictionary with two keys:  ref_dict['ref_file_type'] = 'IMAGE'
        and ref_dict['ref_model'].  The latter will be the open file
        handle for the jwst.datamodels object for the reference file.
    """

    if refname == "N/A":
        ref_dict = None
    else:
        # Try reading the file as JSON.
        fd = open(refname)
        try:
            ref_dict = json.load(fd)
            ref_dict['ref_file_type'] = FILE_TYPE_JSON
            fd.close()
        except UnicodeDecodeError:
            fd.close()
            # Try opening the file as a reference image.
            try:
                fd = datamodels.MultiExtract1dImageModel(refname)
                ref_dict = {'ref_file_type': FILE_TYPE_IMAGE}
                ref_dict['ref_model'] = fd      # only used for images
            except OSError:
                log.info("The reference file should be JSON or FITS.")
                log.error("Don't know how to read %s.", refname)
                raise

    return ref_dict


def get_extract_parameters(ref_dict,
                           input_model, slitname, sp_order,
                           meta, smoothing_length, bkg_order):
    """Get reference file values.

    Parameters
    ----------
    ref_dict : dict or None
        For a reference file in JSON format, `ref_dict` will be the entire
        contents of the file.  For a reference image, `ref_dict` will have
        just two entries, 'ref_file_type' (a string) and 'ref_model', a
        JWST data model for a collection of images.  If there is no
        reference file, `ref_dict` will be None.

    input_model : data model
        This can be either the input science file or one SlitModel out of
        a list of slits.

    slitname : str
        The name of the slit, or "ANY", or for NIRISS SOSS data this will
        be the subarray name.

    sp_order : int
        The spectral order number.

    meta : metadata for current slit.
        Not currently used.

    smoothing_length : int or None
        Width of a boxcar function for smoothing the background regions.
        If None, the smoothing length will be gotten from `ref_dict`, or
        it will be set to 0 (no background smoothing) if this key is
        not found in `ref_dict`.
        If `smoothing_length` is not None, that means that the user
        explicitly specified the value, so that value will be used.
        This argument is only used if background regions have been
        specified.

    bkg_order : int or None
        Polynomial order for fitting to each column (or row, if the
        dispersion is vertical) of background.  If None, the polynomial
        order will be gotten from `ref_dict`, or it will be set to 0 if
        not found in `ref_dict`.
        A value of 0 means that a simple average of the background
        regions, column by column (or row by row), will be used.
        If `bkg_order` is not None, that means that the user explicitly
        specified the value, so that value will be used.
        This argument must be positive or zero, and it is only used if
        background regions have been specified.

    Returns
    -------
    extract_params : dict
        Information copied out of `ref_dict`.  The items will be selected
        based on `slitname` and `sp_order`.  Default values will be
        assigned if `ref_dict` is None.  For a reference image, the key
        'ref_image' gives the image model.
    """

    extract_params = {'match': NO_MATCH}        # initial value

    if ref_dict is None:
        # There is no reference file; use "reasonable" default values.
        extract_params['ref_file_type'] = FILE_TYPE_OTHER
        extract_params['match'] = EXACT
        shape = input_model.data.shape
        extract_params['spectral_order'] = sp_order
        extract_params['xstart'] = 0                    # first pixel in X
        extract_params['xstop'] = shape[-1] - 1         # last pixel in X
        extract_params['ystart'] = 0                    # first pixel in Y
        extract_params['ystop'] = shape[-2] - 1         # last pixel in Y
        extract_params['extract_width'] = None
        extract_params['src_coeff'] = None
        extract_params['bkg_coeff'] = None
        extract_params['nod_correction'] = 0
        extract_params['independent_var'] = 'pixel'
        extract_params['smoothing_length'] = 0  # because no background sub.
        extract_params['bkg_order'] = 0         # because no background sub.
        # Note that extract_params['dispaxis'] is not assigned.  This will
        # be done later by calling find_dispaxis().

    elif ref_dict['ref_file_type'] == FILE_TYPE_JSON:
        extract_params['ref_file_type'] = ref_dict['ref_file_type']
        for aper in ref_dict['apertures']:
            if 'id' in aper and aper['id'] != "dummy" and \
               (aper['id'] == slitname or aper['id'] == "ANY" or
                slitname == "ANY"):
                extract_params['match'] = PARTIAL
                # region_type is retained for backward compatibility; it is
                # not required to be present.
                # spectral_order is a secondary selection criterion.  The
                # default is the expected value, so if the key is not present
                # in the JSON file, the current aperture will be selected.
                # If the current aperture in the JSON file has
                # "spectral_order": "ANY", that aperture will be selected.
                region_type = aper.get("region_type", "target")
                if region_type != "target":
                    continue
                spectral_order = aper.get("spectral_order", sp_order)
                if spectral_order == sp_order or spectral_order == ANY:
                    extract_params['match'] = EXACT
                    extract_params['spectral_order'] = sp_order
                    disp = aper.get('dispaxis')
                    if disp is None:
                        # Will be found later by calling find_dispaxis().
                        log.warning("dispaxis not specified in reference file")
                    elif disp != HORIZONTAL and disp != VERTICAL:
                        log.error("dispaxis = %d is not valid.", disp)
                        raise ValueError('dispaxis must be 1 or 2.')
                    else:
                        extract_params['dispaxis'] = disp
                    extract_params['src_coeff'] = aper.get('src_coeff')
                    extract_params['bkg_coeff'] = aper.get('bkg_coeff')
                    extract_params['independent_var'] = \
                          aper.get('independent_var', 'pixel').lower()
                    if smoothing_length is None:
                        extract_params['smoothing_length'] = \
                              aper.get('smoothing_length', 0)
                    else:
                        # If the user supplied a value, use that value.
                        extract_params['smoothing_length'] = smoothing_length
                    if bkg_order is None:
                        extract_params['bkg_order'] = aper.get('bkg_order', 0)
                    else:
                        # If the user supplied a value, use that value.
                        extract_params['bkg_order'] = bkg_order
                    extract_params['xstart'] = aper.get('xstart')
                    extract_params['xstop'] = aper.get('xstop')
                    extract_params['ystart'] = aper.get('ystart')
                    extract_params['ystop'] = aper.get('ystop')
                    extract_params['extract_width'] = aper.get('extract_width')
                    extract_params['nod_correction'] = 0        # default value
                    break

    elif ref_dict['ref_file_type'] == FILE_TYPE_IMAGE:
        extract_params['ref_file_type'] = ref_dict['ref_file_type']
        foundit = False
        for im in ref_dict['ref_model'].images:
            if im.name == slitname or im.name == ANY or slitname == ANY:
                extract_params['match'] = PARTIAL
                if (im.spectral_order == sp_order or
                    im.spectral_order >= ANY_ORDER):
                    extract_params['match'] = EXACT
                    extract_params['spectral_order'] = sp_order
                    foundit = True
                    break

        if foundit:
            extract_params['ref_image'] = im
            if hasattr(im, "dispersion_axis"):
                if (im.dispersion_axis == HORIZONTAL or
                    im.dispersion_axis == VERTICAL):
                    extract_params['dispaxis'] = im.dispersion_axis
            # else dispaxis will be set by find_dispaxis()
            if smoothing_length is None:
                extract_params['smoothing_length'] = im.smoothing_length
            else:
                # The user-supplied value takes precedence.
                extract_params['smoothing_length'] = smoothing_length
            extract_params['nod_correction'] = 0

    else:
        log.error("Reference file type %s not recognized",
                  ref_dict['ref_file_type'])

    return extract_params


def find_dispaxis(input_model, slit, spectral_order, extract_params):
    """Get the location of the spectrum, based on the WCS.

    Parameters:
    -----------
    input_model : data model
        The input science file.

    slit : data model or str
        This is a slit from a `MultiSlitModel` (or similar), or "dummy"
        if the input is not an array of 2-D cutouts.
        We use the `meta.wcs` and `wavelength` attributes.

    spectral_order : int
        The spectral order number.

    extract_params : dict, may be modified in-place
        Parameters read from the 1-D extraction reference file.
        The dispersion direction will be determined by comparing the
        increment in wavelength from one pixel in `slit` to the next,
        in the horizontal and vertical directions.
        If key 'dispaxis' is present in `extract_params` and is not None,
        that value will not be modified; however, if 'dispaxis' was not in
        `extract_params` or if its value was None, then
        `extract_params['dispaxis']` will be updated with the value
        determined by this function.
    """

    if 'dispaxis' in extract_params:
        initial_value = extract_params['dispaxis']
    else:
        initial_value = None
        # There needs to be a default value for dispaxis.  If this can't be
        # updated with a valid value, we will not extract the spectrum.
        extract_params['dispaxis'] = None

    if slit == DUMMY:
        shape = input_model.data.shape[-2:]
    else:
        shape = slit.data.shape[-2:]

    wcs = None                                  # initial value
    if slit == DUMMY:
        if input_model.meta.exposure.type == "NIS_SOSS":
            if hasattr(input_model.meta, 'wcs'):
                try:
                    transform = niriss.niriss_soss_set_input(
                                        input_model, spectral_order)
                except ValueError:
                    if spectral_order == 1:
                        log.warning("Spectral order 1 not found")
                        log.warning("Can't determine dispaxis from the WCS.")
                        return
                    else:
                        log.warning("Spectral order %d not found, using 1",
                                    spectral_order)
                        transform = niriss.niriss_soss_set_input(
                                        input_model, 1)
                wcs = transform                 # not None
        elif hasattr(input_model.meta, 'wcs'):
            wcs = input_model.meta.wcs
            transform = wcs.forward_transform
    elif hasattr(slit, 'meta') and hasattr(slit.meta, 'wcs'):
        wcs = slit.meta.wcs
        transform = wcs.forward_transform

    if wcs is None:
        log.warning("find_dispaxis:  WCS not found")
        return

    n_inputs = None
    if hasattr(transform, 'n_inputs'):
        n_inputs = transform.n_inputs
    elif (hasattr(transform, 'forward_transform') and
          hasattr(transform.forward_transform, 'n_inputs')):
            n_inputs = transform.forward_transform.n_inputs
    elif (hasattr(wcs, 'forward_transform') and
          hasattr(wcs.forward_transform, 'n_inputs')):
            n_inputs = wcs.forward_transform.n_inputs
    else:
        log.warning("Can't find n_inputs, assuming n_inputs = 2")
        n_inputs = 2
    if n_inputs is None or n_inputs < 2 or n_inputs > 3:
        log.warning("n_inputs for wcs is %s; should be 2 or 3", str(n_inputs))
        log.warning("Can't determine dispaxis from the WCS.")
        return

    if slit == DUMMY:
        got_wavelength = False
    else:
        if hasattr(slit, "wavelength"):
            wl_array = slit.wavelength.copy()
        else:
            wl_array = None
        if (wl_array is None or len(wl_array) == 0 or
            wl_array.min() == 0. and wl_array.max() == 0.):
                got_wavelength = False
        else:
            got_wavelength = True

    bb = wcs.bounding_box
    if bb is None:
        x_cent = shape[-1] // 2
        y_cent = shape[-2] // 2
    else:
        x_cent = float(bb[0][0] + bb[0][1]) / 2.
        y_cent = float(bb[1][0] + bb[1][1]) / 2.
        x_cent = math.floor(x_cent)
        y_cent = math.floor(y_cent)

    # Find which is the dispersion axis, by comparing the increment in
    # wavelength from one pixel to the next, in the horizontal and
    # vertical directions.
    dispaxis = None                             # pessimistic value
    if got_wavelength:
        mask = (wl_array == 0)
        if np.any(mask):
            wl_array[mask] = np.nan
        del mask
        dwlx = wl_array[:, 1:] - wl_array[:, 0:-1]
        dwly = wl_array[1:, :] - wl_array[0:-1, :]
        dwlx = np.nanmean(dwlx)
        dwly = np.nanmean(dwly)
        log.debug("find_dispaxis, wavelength attribute:  dwlx = %s dwly = %s",
                  str(dwlx), str(dwly))

        dwlx = np.abs(dwlx)
        dwly = np.abs(dwly)
        if dwlx > dwly:
            dispaxis = HORIZONTAL
        elif dwlx < dwly:
            dispaxis = VERTICAL
    else:
        if n_inputs > 2:
            stuff = transform(x_cent, y_cent, spectral_order)
            wl_00 = stuff[2]
            stuff = transform(x_cent, y_cent + 1, spectral_order)
            wl_01 = stuff[2]
            stuff = transform(x_cent + 1, y_cent, spectral_order)
            wl_10 = stuff[2]
        else:
            stuff = transform(x_cent, y_cent)
            wl_00 = stuff[2]
            stuff = transform(x_cent, y_cent + 1)
            wl_01 = stuff[2]
            stuff = transform(x_cent + 1, y_cent)
            wl_10 = stuff[2]
        dwlx = wl_10 - wl_00
        dwly = wl_01 - wl_00
        if (np.isnan(dwlx) or np.isnan(dwly) or dwlx == dwly or
            wl_00 == 0 or wl_01 == 0 or wl_10 == 0):
                if dwlx == dwly:
                    log.warning("One-pixel offset gives dwlx = {}, dwly = {}"
                                .format(dwlx, dwly))
                else:
                    log.warning("wavelength from WCS is NaN or 0 "
                                "within the bounding box")
                log.warning("    computing differences over "
                            "the whole bounding box ...")
                if input_model.meta.exposure.type in WFSS_EXPTYPES:
                    wl_wcs = np.zeros(shape, dtype=np.float64)
                    log.debug("Starting to compute wavelengths ...")
                    if n_inputs > 2:
                        for j in range(shape[0]):
                            for i in range(shape[1]):
                                stuff = transform(i, j, spectral_order)
                                if stuff[2] == 0.:
                                    wl_wcs[j, i] = np.nan
                                else:
                                    wl_wcs[j, i] = stuff[2]
                    else:
                        for j in range(shape[0]):
                            for i in range(shape[1]):
                                stuff = transform(i, j)
                                if stuff[2] == 0.:
                                    wl_wcs[j, i] = np.nan
                                else:
                                    wl_wcs[j, i] = stuff[2]
                    log.debug("... finished computing wavelengths")
                else:
                    grid = np.indices(shape, dtype=np.float64)
                    if n_inputs > 2:
                        stuff = transform(grid[1], grid[0], spectral_order)
                    else:
                        stuff = transform(grid[1], grid[0])
                    wl_wcs = stuff[2].copy()
                    del grid, stuff
                    # Flag wavelength = 0 as invalid.
                    mask = (wl_wcs == 0)
                    if np.any(mask):
                        wl_wcs[mask] = np.nan
                    del mask
                dwlx = wl_wcs[:, 1:] - wl_wcs[:, 0:-1]
                dwly = wl_wcs[1:, :] - wl_wcs[0:-1, :]
                dwlx = np.nanmean(dwlx)
                dwly = np.nanmean(dwly)
        log.debug("find_dispaxis, using wcs:  dwlx = %s dwly = %s",
                  str(dwlx), str(dwly))
        if np.isnan(dwlx) or np.isnan(dwly):
            log.warning("dwlx and/or dwly is STILL NaN!  "
                        "Can't determine dispaxis from WCS")
        else:
            dwlx = np.abs(dwlx)
            dwly = np.abs(dwly)
            if dwlx > dwly:
                dispaxis = HORIZONTAL
            elif dwlx < dwly:
                dispaxis = VERTICAL

    if dispaxis is None:
        log.warning("Can't determine dispaxis from the WCS.")
    elif initial_value is None:
        # Only assign this value if dispaxis wasn't present in the
        # reference file, or if there was no reference file.
        extract_params['dispaxis'] = dispaxis

    if initial_value is None or initial_value == dispaxis:
        log_fcn = log.debug
    else:
        log_fcn = log.warning
    log_fcn("find_dispaxis:  dispaxis from ref file = %s, "
            "from wavelengths = %s", str(initial_value), str(dispaxis))


def log_initial_parameters(extract_params):
    """Log some of the initial extraction parameters.

    Parameters
    ----------
    extract_params : dict
        Information read from the reference file.
    """

    if not "xstart" in extract_params:
        return

    log.debug("Initial parameters:")
    log.debug("dispaxis = %s", str(extract_params["dispaxis"]))
    log.debug("spectral order = %d", extract_params["spectral_order"])
    log.debug("independent_var = %s", extract_params["independent_var"])
    log.debug("smoothing_length = %d", extract_params["smoothing_length"])
    log.debug("initial xstart = %s", str(extract_params["xstart"]))
    log.debug("initial xstop = %s", str(extract_params["xstop"]))
    log.debug("initial ystart = %s", str(extract_params["ystart"]))
    log.debug("initial ystop = %s", str(extract_params["ystop"]))
    log.debug("extract_width = %s", str(extract_params["extract_width"]))
    log.debug("initial src_coeff = %s", str(extract_params["src_coeff"]))
    log.debug("initial bkg_coeff = %s", str(extract_params["bkg_coeff"]))
    log.debug("bkg_order = %d", extract_params["bkg_order"])


def get_aperture(im_shape, wcs, verbose, extract_params):
    """Get the extraction limits xstart, xstop, ystart, ystop.

    Parameters
    ----------
    im_shape : tuple
        The shape (2-D) of the input data.  This will be for the current
        integration, if the input contains more than one integration.

    wcs : a WCS object, or None
        The wcs (if any) for the input data or slit.

    verbose : bool
        If True, log messages.

    extract_params : dict
        Parameters read from the reference file.

    Returns
    -------
    ap_ref : namedtuple or an empty dict
        Keys are 'xstart', 'xstop', 'ystart', and 'ystop'.
    """

    if extract_params['ref_file_type'] == FILE_TYPE_IMAGE:
        return {}

    ap_ref = aperture_from_ref(extract_params, im_shape)

    (ap_ref, truncated) = update_from_shape(ap_ref, im_shape)
    if truncated and verbose:
        log.warning("Extraction limits extended outside the input image "
                    "borders; limits have been truncated.")

    if wcs is not None:
        ap_wcs = aperture_from_wcs(wcs, verbose)
    else:
        ap_wcs = None

    # If the xstart, etc., values were not specified for the dispersion
    # direction, the extraction region should be centered within the
    # WCS bounding box (domain).
    ap_ref = update_from_wcs(ap_ref, ap_wcs, extract_params["extract_width"],
                             extract_params["dispaxis"], verbose)
    ap_ref = update_from_width(ap_ref, extract_params["extract_width"],
                               extract_params["dispaxis"])

    return ap_ref


def aperture_from_ref(extract_params, im_shape):
    """Get extraction region from reference file or image shape.

    Parameters
    ----------
    extract_params : dict
        Parameters read from the reference file.

    im_shape : tuple of int
        The last two elements are the height and width of the input image
        (slit).

    Returns
    -------
    ap_ref : namedtuple
        Keys are 'xstart', 'xstop', 'ystart', and 'ystop'.
    """

    nx = im_shape[-1]
    ny = im_shape[-2]

    xstart = extract_params.get('xstart', None)
    xstop = extract_params.get('xstop', None)
    ystart = extract_params.get('ystart', None)
    ystop = extract_params.get('ystop', None)

    if xstart is None:
        xstart = 0
    if xstop is None:
        xstop = nx - 1                  # limits are inclusive
    if ystart is None:
        ystart = 0
    if ystop is None:
        ystop = ny - 1

    ap_ref = Aperture(xstart=xstart, xstop=xstop, ystart=ystart, ystop=ystop)

    return ap_ref


def update_from_width(ap_ref, extract_width, direction):
    """Update XD extraction limits based on extract_width.

    If extract_width was specified, that value should override
    ystop - ystart (or xstop - xstart, depending on dispersion direction).

    Parameters
    ----------
    ap_ref : namedtuple
        Contains xstart, xstop, ystart, ystop.  These are the initial
        values as read from the reference file, except that they may
        have been truncated at the image borders.

    extract_width : int or None
        The number of pixels in the cross-dispersion direction to add
        together to make a 1-D spectrum from a 2-D image.

    direction : int
        HORIZONTAL (1) if the dispersion direction is predominantly
        horizontal.  VERTICAL (2) if the dispersion direction is
        predominantly vertical.

    Returns
    -------
    ap_width : namedtuple
        Keys are 'xstart', 'xstop', 'ystart', and 'ystop'.
    """

    if extract_width is None:
        return ap_ref

    if direction == HORIZONTAL:
        temp_width = ap_ref.ystop - ap_ref.ystart + 1
    else:
        temp_width = ap_ref.xstop - ap_ref.xstart + 1

    if extract_width == temp_width:
        return ap_ref                                   # OK as is

    # An integral value corresponds to the center of a pixel.  If the
    # extraction limits were not specified via polynomial coefficients,
    # assign_polynomial_limits will create polynomial functions using
    # values from an Aperture, and these lower and upper limits will be
    # expanded by 0.5 to give polynomials (constant functions) for the
    # lower and upper edges of the bounding pixels.
    width = float(extract_width)
    if direction == HORIZONTAL:
        lower = float(ap_ref.ystart)
        upper = float(ap_ref.ystop)
        lower = (lower + upper) / 2. - (width - 1.) / 2.
        upper = lower + (width - 1.)
        ap_width = Aperture(xstart=ap_ref.xstart, xstop=ap_ref.xstop,
                            ystart=lower, ystop=upper)
    else:
        lower = float(ap_ref.xstart)
        upper = float(ap_ref.xstop)
        lower = (lower + upper) / 2. - (width - 1.) / 2.
        upper = lower + (width - 1.)
        ap_width = Aperture(xstart=lower, xstop=upper,
                            ystart=ap_ref.ystart, ystop=ap_ref.ystop)

    return ap_width


def update_from_shape(ap, im_shape):
    """Truncate extraction region based on input image shape.

    Parameters
    ----------
    ap : namedtuple
        Extraction region.

    im_shape : tuple of int
        The last two elements are the height and width of the input image.

    Returns
    -------
    ap_shape : namedtuple
        Keys are 'xstart', 'xstop', 'ystart', and 'ystop'.

    truncated : bool
         True if any value was truncated at an image edge.
    """

    nx = im_shape[-1]
    ny = im_shape[-2]

    xstart = ap.xstart
    xstop = ap.xstop
    ystart = ap.ystart
    ystop = ap.ystop

    truncated = False
    if ap.xstart < 0:
        xstart = 0
        truncated = True
    if ap.xstop >= nx:
        xstop = nx - 1                          # limits are inclusive
        truncated = True
    if ap.ystart < 0:
        ystart = 0
        truncated = True
    if ap.ystop >= ny:
        ystop = ny - 1
        truncated = True

    ap_shape = Aperture(xstart=xstart, xstop=xstop,
                        ystart=ystart, ystop=ystop)

    return (ap_shape, truncated)


def aperture_from_wcs(wcs, verbose):
    """Get the limits over which the WCS is defined.

    Parameters
    ----------
    wcs : data model
        The world coordinate system interface.

    verbose : bool
        If True, log messages.

    Returns
    -------
    ap_wcs : namedtuple or None
        Keys are 'xstart', 'xstop', 'ystart', and 'ystop'.  These are the
        limits copied directly from wcs.bounding_box.
    """

    got_bounding_box = False
    try:
        bounding_box = wcs.bounding_box
        got_bounding_box = True
    except AttributeError:
        if verbose:
            log.info("wcs.bounding_box not found; using wcs.domain instead.")
        bounding_box = ((wcs.domain[0]['lower'], wcs.domain[0]['upper']),
                        (wcs.domain[1]['lower'], wcs.domain[1]['upper']))

    if got_bounding_box and bounding_box is None:
        if verbose:
            log.warning("wcs.bounding_box is None")
        return None

    # bounding_box should be a tuple of tuples, each of the latter
    # consisting of (lower, upper) limits.
    if len(bounding_box) < 2:
        if verbose:
            log.warning("wcs.bounding_box has the wrong shape")
        return None

    # These limits are float, and they are inclusive.
    xstart = bounding_box[0][0]
    xstop = bounding_box[0][1]
    ystart = bounding_box[1][0]
    ystop = bounding_box[1][1]

    ap_wcs = Aperture(xstart=xstart, xstop=xstop, ystart=ystart, ystop=ystop)

    return ap_wcs


def update_from_wcs(ap_ref, ap_wcs, extract_width, direction, verbose):
    """Limit the extraction region to the WCS bounding box.

    Parameters
    ----------
    ap_ref : namedtuple
        Contains xstart, xstop, ystart, ystop.  These are the values of
        the extraction region as specified by the reference file or the
        image size.

    ap_wcs : namedtuple or None
        These are the bounding box limits.

    extract_width : int
        The number of pixels in the cross-dispersion direction to add
        together to make a 1-D spectrum from a 2-D image.

    direction : int
        HORIZONTAL (1) if the dispersion direction is predominantly
        horizontal.  VERTICAL (2) if the dispersion direction is
        predominantly vertical.

    verbose : bool
        If True, log messages.

    Returns
    -------
    ap : namedtuple
        Keys are 'xstart', 'xstop', 'ystart', and 'ystop'.
    """

    if ap_wcs is None:
        return ap_ref

    # If the wcs limits don't pass the sanity test, ignore the bounding box.
    if not sanity_check_limits(ap_ref, ap_wcs, verbose):
        return ap_ref

    # ap_wcs has the limits over which the WCS transformation is defined;
    # take those as the outer limits over which we will extract.
    xstart = compare_start(ap_ref.xstart, ap_wcs.xstart)
    ystart = compare_start(ap_ref.ystart, ap_wcs.ystart)
    xstop = compare_stop(ap_ref.xstop, ap_wcs.xstop)
    ystop = compare_stop(ap_ref.ystop, ap_wcs.ystop)

    if extract_width is not None:
        if direction == HORIZONTAL:
            width = ystop - ystart + 1
        else:
            width = xstop - xstart + 1
        if width < extract_width:
            if verbose:
                log.warning("extract_width was truncated from %g to %g",
                            extract_width, width)

    ap = Aperture(xstart=xstart, xstop=xstop, ystart=ystart, ystop=ystop)

    return ap


def sanity_check_limits(ap_ref, ap_wcs, verbose):
    """Sanity check.

    Parameters
    ----------
    ap_ref : namedtuple
        Contains xstart, xstop, ystart, ystop.  These are the values of
        the extraction region as specified by the reference file or the
        image size.

    ap_wcs : namedtuple
        These are the bounding box limits.

    verbose : bool
        If True, log messages.

    Returns
    -------
    flag : boolean
        True if ap_ref and ap_wcs do overlap, i.e. if the sanity test passes.
    """

    if (ap_wcs.xstart >= ap_ref.xstop or ap_wcs.xstop <= ap_ref.xstart or
        ap_wcs.ystart >= ap_ref.ystop or ap_wcs.ystop <= ap_ref.ystart):
        if verbose:
            log.warning("The WCS bounding box is outside the aperture:")
            log.warning("  aperture:  %s, %s, %s, %s",
                        str(ap_ref.xstart), str(ap_ref.xstop),
                        str(ap_ref.ystart), str(ap_ref.ystop))
            log.warning("  wcs:       %s, %s, %s, %s",
                        str(ap_wcs.xstart), str(ap_wcs.xstop),
                        str(ap_wcs.ystart), str(ap_wcs.ystop))
            log.warning(" so the wcs bounding box will be ignored.")
        flag = False
    else:
        flag = True

    return flag


def compare_start(start_ref, start_wcs):
    """Compare the start limit from the aperture with the WCS lower limit.

    Extended summary
    ----------------
    The more restrictive (i.e. larger) limit is the one upon which the
    output value will be based.  If the WCS limit is larger, the value will
    be increased to an integer, on the assumption that WCS lower limits
    correspond to the lower edge of the bounding pixel.  If this value
    will actually be used for an extraction limit (i.e. if the limits were
    not already specified by polynomial coefficients), then
    `assign_polynomial_limits` will create a polynomial function using this
    value, except that it will be decreased by 0.5 to correspond to the
    lower edge of the bounding pixels.

    Parameters
    ----------
    start_ref : int or float
        xstart or ystart, as specified by the reference file or the image
        size.

    start_wcs : int or float
        The lower limit from the WCS bounding box.

    Returns
    -------
    value : int or float
        The start limit, possibly constrained by the WCS start limit.
    """

    if start_ref >= start_wcs:          # ref is inside WCS limit
        value = start_ref
    else:                               # outside (below) WCS limit
        value = math.ceil(start_wcs)

    return value


def compare_stop(stop_ref, stop_wcs):
    """Compare the stop limit from the aperture with the WCS upper limit.

    The more restrictive (i.e. smaller) limit is the one upon which the
    output value will be based.  If the WCS limit is smaller, the value
    will be truncated to an integer, on the assumption that WCS upper
    limits correspond to the upper edge of the bounding pixel.  If this
    value will actually be used for an extraction limit (i.e. if the
    limits were not already specified by polynomial coefficients), then
    `assign_polynomial_limits` will create a polynomial function using this
    value, except that it will be increased by 0.5 to correspond to the
    upper edge of the bounding pixels.

    Parameters
    ----------
    stop_ref : int or float
        xstop or ystop, as specified by the reference file or the image
        size.

    stop_wcs : int or float
        The upper limit from the WCS bounding box.

    Returns
    -------
    value : int or float
        The stop limit, possibly constrained by the WCS stop limit.
    """

    if stop_ref <= stop_wcs:            # ref is inside WCS limit
        value = stop_ref
    else:                               # outside (above) WCS limit
        value = math.floor(stop_wcs)

    return value


def create_poly(coeff):
    """Create a polynomial model from coefficients.

    Parameters
    ----------
    coeff : list of float
        The coefficients of the polynomial, constant term first, highest
        order term last.

    Returns
    -------
    `astropy.modeling.polynomial.Polynomial1D` object, or None if `coeff`
        is empty.
    """

    n = len(coeff)
    if n < 1:
        return None

    coeff_dict = {}
    for i in range(n):
        key = "c{}".format(i)
        coeff_dict[key] = coeff[i]

    return polynomial.Polynomial1D(degree=n-1, **coeff_dict)


class ExtractBase:
    """Base class for 1-D extraction info and methods.

    Attributes
    ----------
    exp_type : str
        Exposure type.

    dispaxis : int
        Dispersion direction:  1 is horizontal, 2 is vertical.

    spectral_order : int
        Spectral order number.

    xstart : int or None
        First pixel (zero indexed) in extraction region.

    xstop : int or None
        Last pixel (zero indexed) in extraction region.

    ystart : int or None
        First pixel (zero indexed) in extraction region.

    ystop : int or None
        Last pixel (zero indexed) in extraction region.

    extract_width : int or None
        Height (in the cross-dispersion direction) of the extraction
        region.

    independent_var : str
        The polynomial functions for computing the upper and lower
        boundaries of extraction and background regions can be functions
        of pixel number or wavelength (in microns).  These options are
        distinguished by `independent_var`.

    src_coeff : list of lists of float, or None
        These are coefficients of polynomial functions that define the
        cross-dispersion limits of one or more source extraction regions
        (yes, there can be more than one extraction region).  Note that
        these are float values, and the limits can include fractions of
        pixels.
        If specified, this takes priority over `ystart`, `ystop`, and
        `extract_width`, though `xstart` and `xstop` will still be used
        for the limits in the dispersion direction.  (Interchange "x" and
        "y" if the dispersion is in the vertical direction.)

        For example, the value could be:

-           [[1, 2], [3, 4, 5], [6], [7, 8]]

        which means:

-           [1, 2] coefficients for the lower limit of the first region
-           [3, 4, 5] coefficients for the upper limit of the first region
-           [6] coefficient(s) for the lower limit of the second region
-           [7, 8] coefficients for the upper limit of the second region

        The coefficients are listed with the constant term first, highest
        order term last.  For example, [3, 4, 5] means 3 + 4 * x + 5 * x^2.

    bkg_coeff : list of lists of float, or None
        This has the same format as `src_coeff`, but the polynomials
        define one or more background regions.

    p_src : list of astropy.modeling.polynomial.Polynomial1D
        These are Astropy polynomial functions defining the limits in the
        cross-dispersion direction of the source extraction region(s).
        If `src_coeff` was specified, `p_src` will be created directly
        from `src_coeff`; otherwise, a constant function based on
        `ystart`, `ystop`, `extract_width` will be assigned to `p_src`.

    p_bkg : list of astropy.modeling.polynomial.Polynomial1D, or None
        These are Astropy polynomial functions defining the limits in the
        cross-dispersion direction of the background extraction regions.
        This list will be populated from `bkg_coeff`, if that was specified.

    smoothing_length : int
        Width of a boxcar function for smoothing the background regions.
        This argument must be an odd positive number or zero, and it is
        only used if background regions have been specified.

    bkg_order : int
        Polynomial order for fitting to each column (or row, if the
        dispersion is vertical) of background.
        This argument must be positive or zero, and it is only used if
        background regions have been specified.

    nod_correction : float
        If not zero, this will be added to the extraction region limits
        for the cross-dispersion direction, both target and background.

    wcs : WCS object
        For computing the right ascension, declination, and wavelength at
        one or more pixels.
    """

    def __init__(self):
        self.exp_type = ""
        """
        Issue #1781.
        self.instrument_name = ""
        """
        self.dispaxis = None
        self.spectral_order = None
        self.xstart = None
        self.xstop = None
        self.ystart = None
        self.ystop = None
        self.extract_width = None
        self.independent_var = "pixel"
        self.src_coeff = None
        self.bkg_coeff = None
        self.subtract_background = None
        self.p_src = None
        self.p_bkg = None
        self.smoothing_length = 0
        self.bkg_order = 0
        self.nod_correction = 0.
        self.wcs = None


    def update_extraction_limits(self, ap):
        pass


    def assign_polynomial_limits(self, verbose):
        pass


    def offset_from_offset(self, input_model, slit, verbose):
        """Get nod/dither pixel offset from [xy]_offset.

        Parameters
        ----------
        input_model : data model
            The input science data.

        slit : SlitModel, or "dummy"
            One slit from a MultiSlitModel (or similar), or "dummy" if
            there are no slits.

        verbose : boolean
            If True, write log messages.

        Returns
        -------
        offset : float
            The offset of the exposure from the nominal position, due to
            nod or dither.  This is the component of the offset
            perpendicular to the dispersion direction.  A positive value
            means that the spectrum is at a larger pixel number than the
            nominal location.
        """

        instrument = input_model.meta.instrument.name

        total_points = input_model.meta.dither.total_points
        if total_points is None or total_points < 2:
            if verbose:
                log.info("Total number of dither points = %s; assuming no "
                         "nod/dither offset", str(total_points))
            return 0.

        missing = False
        if 'detector' not in self.wcs.available_frames:
            if verbose:
                log.warning("detector frame is not available,")
            missing = True
        if 'v2v3' not in self.wcs.available_frames:
            if verbose:
                if missing:
                    log.warning("and v2v3 frame is not available,")
                else:
                    log.warning("v2v3 frame is not available,")
            missing = True
        if missing:
            if verbose:
                log.warning("so can't compute nod/dither offset")
            return 0.
        v2v3_detector = self.wcs.get_transform('v2v3', 'detector')

        xoffset = input_model.meta.dither.x_offset      # in arcsec
        yoffset = input_model.meta.dither.y_offset      # in arcsec
        if verbose:
            log.debug("xoffset = %s, yoffset = %s", str(xoffset), str(yoffset))
        if xoffset is None or yoffset is None:
            if verbose:
                log.warning("XOFFSET and/or YOFFSET not found; "
                            "assuming no nod/dither offset")
            return 0.

        v2ref = None
        v3ref = None
        v3idlyangle = None
        vparity = None
        wl_start = None
        wl_end = None
        if slit != DUMMY:
            if hasattr(slit.meta.wcsinfo, "v2_ref"):
                v2ref = slit.meta.wcsinfo.v2_ref                # in arcsec
            if hasattr(slit.meta.wcsinfo, "v3_ref"):
                v3ref = slit.meta.wcsinfo.v3_ref                # in arcsec
            if hasattr(slit.meta.wcsinfo, "v3yangle"):
                v3idlyangle = slit.meta.wcsinfo.v3yangle        # in degrees
            if hasattr(slit.meta.wcsinfo, "vparity"):
                vparity = slit.meta.wcsinfo.vparity
            # These wavelengths are in meters; convert to microns later.
            if hasattr(slit.meta.wcsinfo, "waverange_start"):
                wl_start = slit.meta.wcsinfo.waverange_start
            if hasattr(slit.meta.wcsinfo, "waverange_end"):
                wl_end = slit.meta.wcsinfo.waverange_end
        else:
            if hasattr(input_model.meta.wcsinfo, "v2_ref"):
                v2ref = input_model.meta.wcsinfo.v2_ref         # in arcsec
            if hasattr(input_model.meta.wcsinfo, "v3_ref"):
                v3ref = input_model.meta.wcsinfo.v3_ref         # in arcsec
            if hasattr(input_model.meta.wcsinfo, "v3yangle"):
                v3idlyangle = input_model.meta.wcsinfo.v3yangle # in degrees
            if hasattr(input_model.meta.wcsinfo, "vparity"):
                vparity = input_model.meta.wcsinfo.vparity
            if hasattr(input_model.meta.wcsinfo, "waverange_start"):
                wl_start = input_model.meta.wcsinfo.waverange_start
            if hasattr(input_model.meta.wcsinfo, "waverange_end"):
                wl_end = input_model.meta.wcsinfo.waverange_end

        if v3idlyangle is None and instrument == "NIRSPEC":
            v3idlyangle = 138.892975
            if verbose:
                log.warning("v3yangle not specified; "
                            "setting it to %.6f degrees", v3idlyangle)
        if vparity is None:
            vparity = -1.
            if verbose:
                log.warning("vparity not specified; setting it to %g",
                            vparity)

        if verbose:
            log.debug("v2ref = %s, v3ref = %s, v3yangle = %s, "
                      "vparity = %s, wl_start = %s, wl_end = %s",
                      str(v2ref), str(v3ref), str(v3idlyangle), str(vparity),
                        str(wl_start), str(wl_end))
        if (v2ref is None or v3ref is None or
            v3idlyangle is None or vparity is None or
            wl_start is None or wl_end is None):
                if verbose:
                    log.warning("Missing wcsinfo values; "
                                "can't compute nod/dither offset")
                return 0.

        idl_v23 = trmodels.IdealToV2V3(v3idlyangle, v2ref, v3ref, vparity)

        # Wavelength at the middle of the range, in microns.
        wavelength = (0.5 * (wl_end - wl_start) + wl_start) * 1.e6

        # Compute the location in V2,V3 [in arcsec]
        xv0, yv0 = idl_v23(0., 0.)
        xv, yv = idl_v23(xoffset, yoffset)
        (x0, y0) = v2v3_detector(xv0, yv0, wavelength)
        (x, y) = v2v3_detector(xv, yv, wavelength)
        if verbose:
            log.debug("x0 = %s, x = %s, y0 = %s, y = %s",
                      str(x0), str(x), str(y0), str(y))
        if x0 is None or y0 is None or x is None or y is None:
            if verbose:
                log.warning("One or more of x, y, x0, y0 is None; "
                            "can't compute nod/dither offset")
            return 0.
        # offsets from xoffset = 0, yoffset = 0
        dx = x - x0
        dy = y - y0
        if self.dispaxis == HORIZONTAL:
            offset = dy
        else:
            offset = dx
        if np.isnan(offset):
            if verbose:
                log.warning("Nod/dither offset is NaN; setting it to 0.")
            offset = 0.

        return offset


class ExtractModel(ExtractBase):
    """The extraction region was specified in a JSON file."""

    def __init__(self, input_model, slit, verbose,
                 ref_file_type=None,
                 match="unknown",
                 dispaxis=HORIZONTAL, spectral_order=1,
                 xstart=None, xstop=None, ystart=None, ystop=None,
                 extract_width=None, src_coeff=None, bkg_coeff=None,
                 independent_var="pixel",
                 smoothing_length=0, bkg_order=0, nod_correction=0.,
                 x_center=None, y_center=None,
                 inner_bkg=None, outer_bkg=None, method='subpixel',
                 subtract_background=None):
        """Create a polynomial model from coefficients.

        Extended summary
        ----------------
        If InvalidSpectralOrderNumberError is raised, processing of the
        current slit or spectral order should be skipped.

        Parameters
        ----------
        input_model : data model
            The input science data.

        slit : an input slit, or a dummy value if not used
            For MultiSlit or MultiProduct data, `slit` is one slit from
            a list of slits in the input.  For other types of data, `slit`
            will not be used.

        ref_file_type : str
            This indicates whether the reference file (if any) was a JSON
            file or an image.

        match : str
            An entry in the reference file (if there is one) should match
            the slit name and the spectral order number of the current
            slit (or it can be "ANY").  `match` will be "exact match" if
            both the name of the current slit and the spectral order number
            match the selected entry in the reference file, and it will be
            "partial match" if only the slit name matches.  If neither
            match, `match` will be "no match".

        dispaxis : int
            Dispersion direction:  1 is horizontal, 2 is vertical.

        spectral_order : int
            Spectral order number.

        xstart : int
            First pixel (zero indexed) in extraction region.

        xstop : int
            Last pixel (zero indexed) in extraction region.

        ystart : int
            First pixel (zero indexed) in extraction region.

        ystop : int
            Last pixel (zero indexed) in extraction region.

        extract_width : int
            Height (in the cross-dispersion direction) of the extraction
            region.

        src_coeff : list of lists of float, or None
            These are coefficients of polynomial functions that define
            the cross-dispersion limits of one or more source extraction
            regions.

        bkg_coeff : list of lists of float, or None
            This has the same format as `src_coeff`, but the polynomials
            define one or more background regions.

        independent_var : str
            This can be either "pixel" or "wavelength" to specify the
            independent variable for polynomial functions.

        smoothing_length : int
            Width of a boxcar function for smoothing the background
            regions.

        bkg_order : int
            Polynomial order for fitting to each column (or row, if the
            dispersion is vertical) of background.

        nod_correction : float
            If not zero, this will be added to the extraction region limits
            for the cross-dispersion direction, both target and background.

        x_center : float
            This is not relevant; it's only used for IFU data.

        y_center : float
            This is not relevant; it's only used for IFU data.

        inner_bkg : float
            This is not relevant; it's only used for IFU data.

        outer_bkg : float
            This is not relevant; it's only used for IFU data.

        method : str
            This is not relevant; it's only used for IFU data.

        subtract_background : bool or None
            A flag which indicates whether the background should be subtracted.
            If None, the value in the extract_1d reference file will be used.
            If not None, this parameter overrides the value in the
            extract_1d reference file.
        """

        super().__init__()

        self.exp_type = input_model.meta.exposure.type

        self.dispaxis = dispaxis
        self.spectral_order = spectral_order

        # xstart, xstop, ystart, or ystop may be overridden with src_coeff,
        # they may be limited by the input image size or by the WCS bounding
        # box, or they may be modified if extract_width was specified
        # (because extract_width takes precedence).
        # If these values are specified, the limits in the cross-dispersion
        # direction should be integers, but they may later be replaced with
        # fractional values, depending on extract_width, in order to center
        # the extraction window in the originally specified xstart to xstop
        # (or ystart to ystop).
        if xstart is None:
            self.xstart = None
        elif self.dispaxis == VERTICAL:
            r = round(xstart)
            if xstart == r:
                self.xstart = xstart
            else:
                log.warning("xstart %s should have been an integer; "
                            "rounding to %s", str(xstart), str(r))
                self.xstart = r
        else:                           # dispaxis is HORIZONTAL
            self.xstart = xstart

        if xstop is None:
            self.xstop = None
        elif self.dispaxis == VERTICAL:
            r = round(xstop)
            if xstop == r:
                self.xstop = xstop
            else:
                log.warning("xstop %s should have been an integer; "
                            "rounding to %s", str(xstop), str(r))
                self.xstop = r
        else:
            self.xstop = xstop

        if ystart is None:
            self.ystart = None
        elif self.dispaxis == HORIZONTAL:
            r = round(ystart)
            if ystart == r:
                self.ystart = ystart
            else:
                log.warning("ystart %s should have been an integer; "
                            "rounding to %s", str(ystart), str(r))
                self.ystart = r
        else:
            self.ystart = ystart

        if ystop is None:
            self.ystop = None
        elif self.dispaxis == HORIZONTAL:
            r = round(ystop)
            if ystop == r:
                self.ystop = ystop
            else:
                log.warning("ystop %s should have been an integer; "
                            "rounding to %s", str(ystop), str(r))
                self.ystop = r
        else:
            self.ystop = ystop

        if extract_width is None:
            self.extract_width = None
        else:
            self.extract_width = int(round(extract_width))
        # 'wavelength' or 'pixel', the independent variable for functions
        # for lower and upper limits of source and background regions.
        self.independent_var = independent_var.lower()
        if (self.independent_var != "wavelength" and
            self.independent_var != "pixel" and
            self.independent_var != "pixels"):
            log.error("independent_var = '%s'; "
                      "specify 'wavelength' or 'pixel'", self.independent_var)
            raise RuntimeError("Invalid value for independent_var")

        # Coefficients for source (i.e. target) and background limits and
        # corresponding polynomial functions.
        self.src_coeff = copy.deepcopy(src_coeff)
        self.bkg_coeff = copy.deepcopy(bkg_coeff)

        if subtract_background is not None:
            self.subtract_background = subtract_background
            if subtract_background:
                if self.bkg_coeff is None:
                    self.subtract_background = False
                    if verbose:
                        log.info("Skipping background subtraction because "
                                 "background regions are not defined.")
            else:
                if self.bkg_coeff is not None:
                    self.bkg_coeff = None
                    if verbose:
                        log.info("Background subtraction will not be done; "
                                 "it was specified in the reference file, but "
                                 "it was overridden by the step parameter.")

        # These functions will be assigned by assign_polynomial_limits.
        # The "p" in the attribute name indicates a polynomial function.
        self.p_src = None
        self.p_bkg = None

        if smoothing_length is None:
            smoothing_length = 0
        if smoothing_length > 0 and \
           smoothing_length // 2 * 2 == smoothing_length:
            log.warning("smoothing_length was even (%d), so incremented by 1",
                        smoothing_length)
            smoothing_length += 1               # must be odd
        self.smoothing_length = smoothing_length
        self.bkg_order = bkg_order
        self.nod_correction = nod_correction

        self.wcs = None                         # initial value
        if input_model.meta.exposure.type == "NIS_SOSS":
            if hasattr(input_model.meta, 'wcs'):
                try:
                    self.wcs = niriss.niriss_soss_set_input(
                                input_model, self.spectral_order)
                except ValueError:
                    raise InvalidSpectralOrderNumberError(
                                "Spectral order {} is not valid"
                                .format(self.spectral_order))
        elif slit == DUMMY:
            if hasattr(input_model.meta, 'wcs'):
                self.wcs = input_model.meta.wcs
        elif hasattr(slit, 'meta') and hasattr(slit.meta, 'wcs'):
            self.wcs = slit.meta.wcs
        if self.wcs is None:
            log.warning("WCS function not found in input.")


    def add_nod_correction(self, verbose):
        """Add the nod offset to the extraction location (in-place).

        Extended summary
        ----------------
        If source extraction coefficients src_coeff were specified, this
        method will add the nod offset correction to the first coefficient
        of every coefficient list; otherwise, the nod offset will be added
        to xstart & xstop or to ystart & ystop.
        If background extraction coefficients bkg_coeff were specified,
        this method will add the nod offset to the first coefficients.
        Note that background coefficients are handled independently of
        src_coeff.

        Parameters
        ----------
        verbose : bool
            If True, messages can be logged.
        """

        if self.nod_correction == 0.:
            return

        if self.src_coeff is None:
            if self.dispaxis == HORIZONTAL:
                dir = "y"
                self.ystart += self.nod_correction
                self.ystop += self.nod_correction
            else:
                dir = "x"
                self.xstart += self.nod_correction
                self.xstop += self.nod_correction
            if verbose:
                log.info("Applying nod/dither offset of %s "
                         "to %sstart and %sstop",
                         str(self.nod_correction), dir, dir)

        if self.src_coeff is not None or self.bkg_coeff is not None:
            if verbose:
                log.info("Applying nod/dither offset of %s "
                         "to polynomial coefficients",
                         str(self.nod_correction))

        if self.src_coeff is not None:
            n_lists = len(self.src_coeff)
            for i in range(n_lists):
                coeff_list = self.src_coeff[i]
                coeff_list[0] += self.nod_correction
                self.src_coeff[i] = copy.copy(coeff_list)

        if self.bkg_coeff is not None:
            n_lists = len(self.bkg_coeff)
            for i in range(n_lists):
                coeff_list = self.bkg_coeff[i]
                coeff_list[0] += self.nod_correction
                self.bkg_coeff[i] = copy.copy(coeff_list)


    def update_extraction_limits(self, ap):
        """Update start and stop limits.

        Extended summary
        ----------------
        Copy the values of xstart, etc., to the attributes.  Note, however,
        that if src_coeff was specified, that will override the values
        given by xstart, etc.
        The limits in the dispersion direction will be rounded to integer.

        Parameters
        ----------
        ap : namedtuple
        """

        self.xstart = ap.xstart
        self.xstop = ap.xstop
        self.ystart = ap.ystart
        self.ystop = ap.ystop

        if self.dispaxis == HORIZONTAL:
            self.xstart = int(round(self.xstart))
            self.xstop = int(round(self.xstop))
        else:                           # vertical
            self.ystart = int(round(self.ystart))
            self.ystop = int(round(self.ystop))


    def log_extraction_parameters(self):
        """Log the updated extraction parameters."""

        log.debug("Updated parameters:")
        log.debug("nod_correction = %s", str(self.nod_correction))
        note_x = ""
        note_y = ""
        if self.src_coeff is not None:
            # Since src_coeff was specified, that will be used instead of
            # xstart & xstop (or ystart & ystop).
            if self.dispaxis == HORIZONTAL:
                note_y = " (not actually used)"
            else:
                note_x = " (not actually used)"
        log.debug("xstart = %s%s", str(self.xstart), note_x)
        log.debug("xstop = %s%s", str(self.xstop), note_x)
        log.debug("ystart = %s%s", str(self.ystart), note_y)
        log.debug("ystop = %s%s", str(self.ystop), note_y)
        if self.src_coeff is not None:
            log.debug("src_coeff = %s", str(self.src_coeff))
        if self.bkg_coeff is not None:
            log.debug("bkg_coeff = %s", str(self.bkg_coeff))


    def assign_polynomial_limits(self, verbose):
        """Create polynomial functions for extraction limits.

        Extended summary
        ----------------
        self.src_coeff and self.bkg_coeff contain lists of polynomial
        coefficients.  These will be used to create corresponding lists of
        polynomial functions, self.p_src and self.p_bkg.  Note, however,
        that the structures of those two lists are not the same.
        The coefficients lists have this form:

-           [[1, 2], [3, 4, 5], [6], [7, 8]]

        which means:

-           [1, 2] coefficients for the lower limit of the first region
-           [3, 4, 5] coefficients for the upper limit of the first region
-           [6] coefficient(s) for the lower limit of the second region
-           [7, 8] coefficients for the upper limit of the second region

        The lists of coefficients must always be in pairs, for the lower
        and upper limits respectively, but they're not explicitly in an
        additional layer of two-element lists,

-           i.e., not like this:  [[[1, 2], [3, 4, 5]], [[6], [7, 8]]]

        That seemed unnecessarily messy and harder for the user to specify.
        For the lists of polynomial functions, on the other hand, that
        additional layer of list is used:

-           [[fcn_lower1, fcn_upper1], [fcn_lower2, fcn_upper2]]

        where:

-           fcn_lower1 is 1 + 2 * x
-           fcn_upper1 is 3 + 4 * x + 5 * x**2
-           fcn_lower2 is 6
-           fcn_upper2 is 7 + 8 * x

        Parameters
        ----------
        verbose : bool
            If True, messages can be logged.
        """

        if self.src_coeff is None:
            # Create constant functions.

            if self.dispaxis == HORIZONTAL:
                lower = float(self.ystart) - 0.5
                upper = float(self.ystop) + 0.5
            else:
                lower = float(self.xstart) - 0.5
                upper = float(self.xstop) + 0.5
            if verbose:
                log.debug("Converting extraction limits to [[%g], [%g]]",
                          lower, upper)
            self.p_src = [[create_poly([lower]), create_poly([upper])]]
        else:
            # The source extraction can include more than one region.
            n_lists = len(self.src_coeff)
            if n_lists // 2 * 2 != n_lists:
                raise RuntimeError("src_coeff must contain alternating lists "
                                   "of lower and upper limits.")
            self.p_src = []
            expect_lower = True                         # toggled in loop
            for coeff_list in self.src_coeff:
                if expect_lower:
                    lower = create_poly(coeff_list)
                else:
                    upper = create_poly(coeff_list)
                    self.p_src.append([lower, upper])
                expect_lower = not expect_lower

        if self.bkg_coeff is not None:
            n_lists = len(self.bkg_coeff)
            if n_lists // 2 * 2 != n_lists:
                raise RuntimeError("bkg_coeff must contain alternating lists "
                                   "of lower and upper limits.")
            self.p_bkg = []
            expect_lower = True                         # toggled in loop
            for coeff_list in self.bkg_coeff:
                if expect_lower:
                    lower = create_poly(coeff_list)
                else:
                    upper = create_poly(coeff_list)
                    self.p_bkg.append([lower, upper])
                expect_lower = not expect_lower


    def extract(self, data, wl_array, verbose):
        """Do the extraction.

        Extended summary
        ----------------
        This version is for the case that the reference file is a JSON
        file, or that there is no reference file.

        Parameters
        ----------
        data : ndarray, 2-D
            Data array from which the spectrum will be extracted.

        wl_array : ndarray, 2-D, or None
            Wavelengths corresponding to `data`, or None if no WAVELENGTH
            extension was found in the input file.

        verbose : bool
            If True, log messages.

        Returns
        -------
        ra, dec : float
            ra and dec are the right ascension and declination respectively
            at the nominal center of the slit.

        wavelength : ndarray, 1-D, float64
            The wavelength in micrometers at each pixel.

        net : ndarray, 1-D
            The count rate (counts / s) minus the background at each pixel.

        background : ndarray, 1-D, float64
            The background count rate that was subtracted from the total
            source count rate to get `net`.

        npixels : ndarray, 1-D, float64
            The number of pixels that were added together to get `net`.

        dq : ndarray, 1-D, uint32
            The data quality array.
        """

        # If the wavelength attribute exists and is populated, use it
        # in preference to the wavelengths returned by the wcs function.
        if wl_array is None or len(wl_array) == 0:
            got_wavelength = False
        else:
            got_wavelength = True               # may be reset later

        # The default value is 0, so all 0 values means that the
        # wavelength attribute was not populated.
        if not got_wavelength or wl_array.min() == 0. and wl_array.max() == 0.:
            got_wavelength = False
        if got_wavelength:
            if verbose:
                log.debug("Wavelengths are from wavelength attribute.")
            # We need a 1-D array of wavelengths, one element for each
            # output table row.
            # These are slice limits.
            sx0 = int(round(self.xstart))
            sx1 = int(round(self.xstop)) + 1
            sy0 = int(round(self.ystart))
            sy1 = int(round(self.ystop)) + 1
            # Convert non-positive values to NaN, to easily ignore them.
            wl = wl_array.copy()                # don't modify wl_array
            nan_flag = np.isnan(wl)
            # To avoid a warning about invalid value encountered in less_equal.
            wl[nan_flag] = -1000.
            wl = np.where(wl <= 0., np.nan, wl)
            if self.dispaxis == HORIZONTAL:
                wavelength = np.nanmean(wl[sy0:sy1, sx0:sx1], axis=0)
            else:
                wavelength = np.nanmean(wl[sy0:sy1, sx0:sx1], axis=1)

        # Now call the wcs function to compute the celestial coordinates.
        # Also use the returned wavelengths if we weren't able to get them
        # from the wavelength attribute.

        # Used for computing the celestial coordinates.
        if self.dispaxis == HORIZONTAL:
            slice0 = int(round(self.xstart))
            slice1 = int(round(self.xstop)) + 1
            x_array = np.arange(slice0, slice1, dtype=np.float64)
            y_array = np.empty(x_array.shape, dtype=np.float64)
            y_array.fill((self.ystart + self.ystop) / 2.)
        else:
            slice0 = int(round(self.ystart))
            slice1 = int(round(self.ystop)) + 1
            y_array = np.arange(slice0, slice1, dtype=np.float64)
            x_array = np.empty(y_array.shape, dtype=np.float64)
            x_array.fill((self.xstart + self.xstop) / 2.)

        if self.wcs is not None:
            if verbose and not got_wavelength:
                log.debug("Wavelengths are from the wcs function.")
            nelem = slice1 - slice0
            if self.exp_type in WFSS_EXPTYPES:
                # We expect two (x and y) or three (x, y, spectral order).
                n_inputs = self.wcs.forward_transform.n_inputs
                ra = np.zeros(nelem, dtype=np.float64)
                dec = np.zeros(nelem, dtype=np.float64)
                # Temporary variable so as not to clobber `wavelength`.
                wcs_wl = np.zeros(nelem, dtype=np.float64)
                transform = self.wcs.forward_transform
                if n_inputs == 2:
                    for i in range(nelem):
                        ra[i], dec[i], wcs_wl[i], _ = transform(
                                        x_array[i], y_array[i])
                elif n_inputs == 3:
                    for i in range(nelem):
                        ra[i], dec[i], wcs_wl[i], _ = transform(
                                x_array[i], y_array[i], self.spectral_order)
                else:
                    if verbose:
                        log.warning("n_inputs for wcs function is %d",
                                    n_inputs)
                        log.warning("WCS function was expected to take "
                                    "either 2 or 3 arguments.")
                    ra[:] = -999.
                    dec[:] = -999.
                    wcs_wl[:] = -999.
            else:
                ra, dec, wcs_wl = self.wcs(x_array, y_array)
            # We need one right ascension and one declination, representing
            # the direction of pointing.
            mask = np.isnan(ra)
            not_nan = np.logical_not(mask)
            if np.any(not_nan):
                ra2 = ra[not_nan]
                min_ra = ra2.min()
                max_ra = ra2.max()
                ra = (min_ra + max_ra) / 2.
            else:
                if verbose:
                    log.warning("All right ascension values are NaN; "
                                "assigning dummy value -999.")
                ra = -999.
            mask = np.isnan(dec)
            not_nan = np.logical_not(mask)
            if np.any(not_nan):
                dec2 = dec[not_nan]
                min_dec = dec2.min()
                max_dec = dec2.max()
                dec = (min_dec + max_dec) / 2.
            else:
                if verbose:
                    log.warning("All declination values are NaN; "
                                "assigning dummy value -999.")
                dec = -999.

        else:
            (ra, dec, wcs_wl) = (None, None, None)

        if not got_wavelength:
            wavelength = wcs_wl                 # from wcs, or None

        # Range (slice) of pixel numbers in the dispersion direction.
        disp_range = [slice0, slice1]
        if self.dispaxis == HORIZONTAL:
            image = data
        else:
            image = np.transpose(data, (1, 0))
        if wavelength is None:
            if verbose:
                log.warning("Wavelengths could not be determined.")
            if slice0 <= 0:
                wavelength = np.arange(1, slice1 - slice0 + 1,
                                       dtype=np.float64)
            else:
                wavelength = np.arange(slice0, slice1, dtype=np.float64)

        temp_wl = wavelength.copy()
        nan_mask = np.isnan(wavelength)
        n_nan = nan_mask.sum(dtype=np.intp)
        if n_nan > 0:
            if verbose:
                log.warning("%d NaNs in wavelength array", n_nan)
            temp_wl[nan_mask] = 0.01            # because NaNs cause problems

        # src total flux, area, total weight
        (net, background, npixels) = \
        extract1d.extract1d(image, temp_wl, disp_range,
                            self.p_src, self.p_bkg, self.independent_var,
                            self.smoothing_length, self.bkg_order,
                            weights=None)
        del temp_wl

        dq = np.zeros(net.shape, dtype=np.uint32)
        if n_nan > 0:
            (wavelength, net, background, npixels, dq) = \
                nans_at_endpoints(wavelength, net, background, npixels, dq,
                                  verbose)

        return (ra, dec, wavelength, net, background, npixels, dq)


class ImageExtractModel(ExtractBase):
    """This uses an image that specifies the extraction region."""

    def __init__(self, input_model, slit, verbose,
                 ref_file_type=None,
                 match="unknown",
                 spectral_order=1,
                 ref_image=None,
                 dispaxis=HORIZONTAL,
                 smoothing_length=0,
                 nod_correction=0,
                 subtract_background=None):
        """Extract using a reference image to define the extraction and
           background regions.

        Parameters
        ----------
        input_model : data model
            The input science data.

        slit : an input slit, or a dummy value if not used
            For MultiSlit or MultiProduct data, `slit` is one slit from
            a list of slits in the input.  For other types of data, `slit`
            will not be used.

        ref_file_type : str
            This indicates whether the reference file (if any) was a JSON
            file or an image.

        match : str
            An entry in the reference file (if there is one) should match
            the slit name and the spectral order number of the current
            slit (or it can be "ANY").  `match` will be "exact match" if
            both the name of the current slit and the spectral order number
            match the selected entry in the reference file, and it will be
            "partial match" if only the slit name matches.  If neither
            match, `match` will be "no match".

        ref_image : data model
            The reference image.

        spectral_order : int
            Spectral order number.

        dispaxis : int
            Dispersion direction:  1 is horizontal, 2 is vertical.

        smoothing_length : int
            Width of a boxcar function for smoothing the background
            regions.

        nod_correction : float
            If not zero, the reference image will be shifted in the
            cross-dispersion direction by this number of pixels, rounded
            to an integer.  That is, a feature with pixel location [y0, x0]
            will be moved to [y0 + nod, x0], where `nod` is
            int(round(nod_correction)), if the dispersion direction is
            horizontal.
        """

        super().__init__()

        self.exp_type = input_model.meta.exposure.type
        """
        issue #1781
        self.instrument_name = input_model.meta.instrument.name
        """
        # ref_model contains one or more images; ref_image is the one that
        # matches the current configuration (slit name and spectral order).
        self.ref_image = ref_image
        self.spectral_order = spectral_order
        self.dispaxis = dispaxis
        self.nod_correction = nod_correction

        if smoothing_length is None:
            smoothing_length = 0
        if (smoothing_length > 0 and
            smoothing_length // 2 * 2 == smoothing_length):
            log.warning("smoothing_length was even (%d), so incremented by 1",
                        smoothing_length)
            smoothing_length += 1               # must be odd
        self.smoothing_length = smoothing_length
        self.subtract_background = subtract_background

        if self.exp_type == "NIS_SOSS":
            if hasattr(input_model.meta, 'wcs'):
                try:
                    self.wcs = niriss.niriss_soss_set_input(
                                input_model, self.spectral_order)
                except ValueError:
                    raise InvalidSpectralOrderNumberError(
                                "Spectral order {} is not valid"
                                .format(self.spectral_order))
        elif slit == DUMMY:
            if hasattr(input_model.meta, 'wcs'):
                self.wcs = input_model.meta.wcs
        elif hasattr(slit, 'meta') and hasattr(slit.meta, 'wcs'):
            self.wcs = slit.meta.wcs
        if self.wcs is None:
            log.warning("WCS function not found in input.")


    def add_nod_correction(self, verbose):
        """Shift the reference image (in-place).

        Parameters
        ----------
        verbose : bool
            If True, messages can be logged.
        """

        if self.nod_correction == 0:
            return

        if verbose:
            log.info("Applying nod/dither offset of %s",
                     str(self.nod_correction))

        # Shift the image in the cross-dispersion direction.
        ref = self.ref_image.data.copy()
        shift = self.nod_correction
        ishift = int(round(shift))
        if ishift != shift:
            if verbose:
                log.info("Rounding nod/dither offset of %g to %d",
                         shift, ishift)
        if self.dispaxis == HORIZONTAL:
            if abs(ishift) >= ref.shape[0]:
                if verbose:
                    log.warning("Nod offset %d is too large, skipping ...",
                                ishift)
                return
            self.ref_image.data[:, :] = 0.
            if ishift > 0:
                self.ref_image.data[ishift:, :] = ref[:-ishift, :]
            else:
                ishift = -ishift
                self.ref_image.data[:-ishift, :] = ref[ishift:, :]
        else:
            if abs(ishift) >= ref.shape[1]:
                if verbose:
                    log.warning("Nod offset %d is too large, skipping ...",
                                ishift)
                return
            self.ref_image.data[:, :] = 0.
            if ishift > 0:
                self.ref_image.data[:, ishift:] = ref[:, :-ishift]
            else:
                ishift = -ishift
                self.ref_image.data[:, :-ishift] = ref[:, ishift:]


    def log_extraction_parameters(self):
        """Log the updated extraction parameters."""

        log.debug("Using a reference image that defines extraction regions.")
        log.debug("dispaxis = %d", self.dispaxis)
        log.debug("spectral order = %s", str(self.spectral_order))
        log.debug("smoothing_length = %d", self.smoothing_length)
        log.debug("nod_correction = %s", str(self.nod_correction))


    def extract(self, data, wl_array, verbose):
        """
        Do the actual extraction, for the case that the reference file
        is an image.

        Parameters
        ----------
        data : ndarray, 2-D
            Science data array.

        wl_array : ndarray, 2-D, or None
            Wavelengths corresponding to `data`, or None if no WAVELENGTH
            extension was found in the input file.

        verbose : bool
            If True, log messages.

        Returns
        -------
        ra, dec : float
            ra and dec are the right ascension and declination respectively
            at the nominal center of the slit.

        wavelength : ndarray, 1-D
            The wavelength in micrometers at each pixel.

        net : ndarray, 1-D
            The count rate (counts / s) minus the background at each pixel.

        background : ndarray, 1-D
            The background count rate that was subtracted from the total
            source count rate to get `net`.

        npixels : ndarray, 1-D, float64
            The number of pixels that were added together to get `net`.

        dq : ndarray, 1-D, uint32
        """

        shape = data.shape
        # Truncate or expand reference image to match the science data.
        ref = self.match_shape(shape)

        # This is the axis along which to add up the data.
        if self.dispaxis == HORIZONTAL:
            axis = 0
        else:
            axis = 1

        # The values of these arrays will be just 0 or 1.  If ref did not
        # define any background pixels, however, mask_bkg will be None.
        (mask_target, mask_bkg) = self.separate_target_and_background(ref)

        # This is the number of pixels in the cross-dispersion direction,
        # in the target extraction region.
        n_target = mask_target.sum(axis=axis, dtype=np.float)

        # Extract the data.
        gross = (data * mask_target).sum(axis=axis, dtype=np.float)

        # Compute the number of pixels that were added together to get gross.
        temp = np.ones_like(data)
        npixels = (temp * mask_target).sum(axis=axis, dtype=np.float)

        if self.subtract_background is not None:
            if not self.subtract_background:
                if verbose and mask_bkg is not None:
                        log.info("Background subtraction was turned off - skipping it.")
                mask_bkg = None
            else:
                if verbose and mask_bkg is None:
                        log.info("Skipping background subtraction because "
                                 "background regions are not defined.")
        # Extract the background.
        if mask_bkg is not None:
            n_bkg = mask_bkg.sum(axis=axis, dtype=np.float)
            # -1 is used as a flag, and also to avoid dividing by zero.
            n_bkg = np.where(n_bkg == 0., -1., n_bkg)
            background = (data * mask_bkg).sum(axis=axis, dtype=np.float)
            # Boxcar smoothing.
            if self.smoothing_length > 1:
                background = extract1d.bxcar(background, self.smoothing_length)
            scalefactor = n_target / n_bkg
            scalefactor = np.where(n_bkg > 0., scalefactor, 0.)
            background *= scalefactor
            net = gross - background
        else:
            background = np.zeros_like(gross)
            net = gross.copy()
        del gross

        if wl_array is None or len(wl_array) == 0:
            got_wavelength = False
        else:
            got_wavelength = True               # may be reset below
        # If wl_array has all 0 values, interpret that to mean that the
        # wavelength attribute was not populated.
        if not got_wavelength or wl_array.min() == 0. and wl_array.max() == 0.:
            got_wavelength = False

        # Used for computing the celestial coordinates and the 1-D array
        # of wavelengths.
        flag = (mask_target > 0.)
        grid = np.indices(shape)
        masked_grid = flag.astype(np.float) * grid[axis]
        g_sum = masked_grid.sum(axis=axis)
        f_sum = flag.sum(axis=axis, dtype=np.float)
        f_sum_zero = np.where(f_sum <= 0.)
        f_sum[f_sum_zero] = 1.                  # to avoid dividing by zero

        spectral_trace = g_sum / f_sum
        del f_sum, g_sum, masked_grid, grid, flag

        # We want x_array and y_array to be 1-D arrays, with the X values
        # initially running from 0 at the left edge of the input cutout to
        # the right edge, and the Y values being near the middle of
        # the spectral extraction region.  So the locations
        # (x_array[i], y_array[i]) should be the spectral trace.  Near the
        # left and right edges, there might not be any non-zero values in
        # mask_target, so a slice will be extracted from both x_array and
        # y_array in order to exclude pixels that are not within the
        # extraction region.
        if self.dispaxis == HORIZONTAL:
            x_array = np.arange(shape[1], dtype=np.float)
            y_array = spectral_trace
        else:
            x_array = spectral_trace
            y_array = np.arange(shape[0], dtype=np.float)

        # Trim off the ends, if there's no data there.  Save trim_slc.
        mask = np.where(n_target > 0.)
        if len(mask[0]) > 0:
            trim_slc = slice(mask[0][0], mask[0][-1] + 1)
            net = net[trim_slc]
            background = background[trim_slc]
            n_target = n_target[trim_slc]
            x_array = x_array[trim_slc]
            y_array = y_array[trim_slc]

        if got_wavelength:
            if verbose:
                log.debug("Wavelengths are from wavelength attribute.")
            indx = np.around(x_array).astype(np.int)
            indy = np.around(y_array).astype(np.int)
            indx = np.where(indx < 0, 0, indx)
            indx = np.where(indx >= shape[1], shape[1] - 1, indx)
            indy = np.where(indy < 0, 0, indy)
            indy = np.where(indy >= shape[0], shape[0] - 1, indy)
            wavelength = wl_array[indy, indx]

        nelem = len(x_array)

        if self.wcs is not None:
            if verbose and not got_wavelength:
                log.debug("Wavelengths are from the wcs function.")
            if self.exp_type in WFSS_EXPTYPES:
                # We expect two (x and y) or three (x, y, spectral order).
                n_inputs = self.wcs.forward_transform.n_inputs
                ra = np.zeros(nelem, dtype=np.float)
                dec = np.zeros(nelem, dtype=np.float)
                # Temporary variable so as not to clobber `wavelength`.
                wcs_wl = np.zeros(nelem, dtype=np.float)
                transform = self.wcs.forward_transform
                if n_inputs == 2:
                    for i in range(nelem):
                        ra[i], dec[i], wcs_wl[i], _ = transform(
                                        x_array[i], y_array[i])
                elif n_inputs == 3:
                    for i in range(nelem):
                        ra[i], dec[i], wcs_wl[i], _ = transform(
                                x_array[i], y_array[i], self.spectral_order)
                else:
                    if verbose:
                        log.warning("n_inputs for wcs function is %d",
                                    n_inputs)
                        log.warning("WCS function was expected to take "
                                    "either 2 or 3 arguments.")
                    ra[:] = -999.
                    dec[:] = -999.
                    wcs_wl[:] = -999.
            else:
                """
                See issue #1781
                if self.instrument_name == "NIRSPEC":
                    # xxx temporary:  NIRSpec wcs is one-based.
                    ra, dec, wcs_wl = self.wcs(x_array + 1., y_array + 1.)
                else:
                    ra, dec, wcs_wl = self.wcs(x_array, y_array)
                """
                ra, dec, wcs_wl = self.wcs(x_array, y_array)
            # We need one right ascension and one declination, representing
            # the direction of pointing.
            middle = ra.shape[0] // 2           # ra and dec have same shape
            mask = np.isnan(ra)
            not_nan = np.logical_not(mask)
            if not_nan[middle]:
                if verbose:
                    log.debug("Using midpoint of spectral trace "
                              "for RA and Dec.")
                ra = ra[middle]
            else:
                if np.any(not_nan):
                    if verbose:
                        log.warning("Midpoint of coordinate array is NaN; "
                                    "using the average of non-NaN min and "
                                    "max values.")
                    ra = (np.nanmin(ra) + np.nanmax(ra)) / 2.
                else:
                    if verbose:
                        log.warning("All right ascension values are NaN; "
                                    "assigning dummy value -999.")
                    ra = -999.
            mask = np.isnan(dec)
            not_nan = np.logical_not(mask)
            if not_nan[middle]:
                dec = dec[middle]
            else:
                if np.any(not_nan):
                    dec = (np.nanmin(dec) + np.nanmax(dec)) / 2.
                else:
                    if verbose:
                        log.warning("All declination values are NaN; "
                                    "assigning dummy value -999.")
                    dec = -999.

        else:
            (ra, dec, wcs_wl) = (None, None, None)

        if not got_wavelength:
            wavelength = wcs_wl                 # from wcs, or None
        if wavelength is None:
            if self.dispaxis == HORIZONTAL:
                wavelength = np.arange(shape[1], dtype=np.float)
            else:
                wavelength = np.arange(shape[0], dtype=np.float)
            wavelength = wavelength[trim_slc]

        dq = np.zeros(net.shape, dtype=np.uint32)
        nan_mask = np.isnan(wavelength)
        n_nan = nan_mask.sum(dtype=np.intp)
        if n_nan > 0:
            if verbose:
                log.warning("%d NaNs in wavelength array", n_nan)
            (wavelength, net, background, npixels, dq) = \
                nans_at_endpoints(wavelength, net, background, npixels, dq,
                                  verbose)

        return (ra, dec, wavelength, net, background, npixels, dq)


    def match_shape(self, shape):
        """Truncate or expand reference image to match the science data.

        Extended summary
        ----------------
        The science data may be 2-D or 3-D, but the reference image only
        needs to be 2-D.

        Parameters
        ----------
        shape : tuple
            The shape of the science data.

        Returns
        -------
        ndarray, 2-D
            This is either the reference image (the data array, not the
            complete data model), or an array of the same type, either
            larger or smaller than the actual reference image, but matching
            the science data array both in size and location on the
            detector.
        """

        ref = self.ref_image.data

        ref_shape = ref.shape
        if shape == ref_shape:
            return ref

        # This is the shape of the last two axes of the science data.
        buf = np.zeros((shape[-2], shape[-1]), dtype=ref.dtype)
        y_max = min(shape[-2], ref_shape[0])
        x_max = min(shape[-1], ref_shape[1])
        slc0 = slice(0, y_max)
        slc1 = slice(0, x_max)
        buf[slc0, slc1] = ref[slc0, slc1].copy()

        return buf


    def separate_target_and_background(self, ref):
        """Create masks for source and background.

        Parameters
        ----------
        ref : ndarray, 2-D
            This is the reference image as returned by `match_shape`,
            i.e. it might be a subset of the original reference image.

        Returns
        -------
        mask_target : ndarray, 2-D
            This is an array of the same type and shape as the science
            image, but with values of only 0 or 1.  A value of 1 indicates
            that the corresponding pixel in the science data array should
            be included when adding up values to make the 1-D spectrum,
            and a value of 0 means that it should not be included.

        mask_bkg : ndarray, 2-D, or None.
            This is like `mask_target` but for background regions.
            A negative value in the reference image flags a pixel that
            should be included in the background region(s).  If there is
            no pixel in the reference image with a negative value,
            `mask_bkg` will be set to None.
        """

        mask_target = np.where(ref > 0., 1., 0.)

        if np.any(ref < 0.):
            mask_bkg = np.where(ref < 0., 1., 0.)
        else:
            mask_bkg = None

        return (mask_target, mask_bkg)


def interpolate_response(wavelength, relsens, verbose):
    """Interpolate within the relative response table.

    Parameters
    ----------
    wavelength : ndarray, 1-D
        Wavelengths in the science data

    relsens : record array
        Contains two columns, 'wavelength' and 'response'.

    verbose : bool
        If True, write log messages.

    Returns
    -------
    rr_factor : ndarray, 1-D
        The reciprocal of the response, interpolated at `wavelength`, with
        extrapolated elements and zero or negative response values set to 0.
        Multiply the net count rate by rr_factor to obtain the flux.
    """

    # "_relsens" indicates that the values were read from the RELSENS table.
    wl_relsens = relsens['wavelength']
    resp_relsens = relsens['response']
    MICRONS_100 = 1.e-4                 # 100 microns, in meters
    if wl_relsens.max() > 0. and wl_relsens.max() < MICRONS_100:
        if verbose:
            log.warning("Converting RELSENS wavelengths to microns.")
        wl_relsens *= 1.e6

    bad = False
    if np.any(np.isnan(wl_relsens)):
        log.error("In RELSENS, the 'wavelength' column contains NaNs.")
        bad = True
    if np.any(np.isnan(resp_relsens)):
        log.error("In RELSENS, the 'response' column contains NaNs.")
        bad = True
    if bad:
        raise ValueError("Found NaNs in RELSENS table.")

    # np.interp requires that wl_relsens be increasing.
    if wl_relsens[-1] < wl_relsens[0]:
        if verbose:
            log.warning("The wavelength column in RELSENS was decreasing.")
        wl_relsens = wl_relsens[::-1].copy()
        resp_relsens = resp_relsens[::-1].copy()

    # `r_factor` is the response, interpolated at the wavelengths in the
    # science data.  -2048 is a flag value, to check for extrapolation.
    r_factor = np.interp(wavelength, wl_relsens, resp_relsens, -2048., -2048.)
    mask2048 = np.where(r_factor == -2048.)
    if len(mask2048[0]) > 0:
        if verbose:
            log.warning("Using RELSENS, %d elements were extrapolated; the "
                        "corresponding flux will be set to 0.",
                        len(mask2048[0]))
        r_factor[mask2048] = 1.                 # temporary
    mask_neg = np.where(r_factor <= 0.)
    if len(mask_neg[0]) > 0:
        if verbose:
            log.warning("Using RELSENS, %d interpolated response values "
                        "were <= 0; the corresponding flux will be set to 0.",
                        len(mask_neg[0]))
        r_factor[mask_neg] = 1.                 # temporary
<<<<<<< HEAD

    rr_factor = 1. / r_factor
    rr_factor[mask2048] = 0.
    rr_factor[mask_neg] = 0.
=======

    rr_factor = 1. / r_factor
    rr_factor[mask2048] = 0.
    rr_factor[mask_neg] = 0.

    return rr_factor
>>>>>>> 4c18a1ba

    return rr_factor


def run_extract1d(input_model, refname, smoothing_length, bkg_order,
                  log_increment, subtract_background):
    """Extract 1-D spectra.

    This just reads the reference file (if any) and calls do_extract1d.

    Parameters
    ----------
    input_model : data model
        The input science model.

    refname : str
        The name of the reference file, or "N/A".

    smoothing_length : int
        Width of a boxcar function for smoothing the background regions.

    bkg_order : int
        Polynomial order for fitting to each column (or row, if the
        dispersion is vertical) of background.

    log_increment : int
        if `log_increment` is greater than 0 and the input data are
        multi-integration, a message will be written to the log every
        `log_increment` integrations.

    subtract_background : bool or None
        User supplied flag indicating whether the background should be subtracted.
        If None, the value in the extract_1d reference file will be used.
        If not None, this parameter overrides the value in the
        extract_1d reference file.

    Returns
    -------
    output_model : data model
        A new MultiSpecModel containing the extracted spectra.
    """

    # Read and interpret the reference file.
    ref_dict = load_ref_file(refname)

    # This item is a flag to let us know that do_extract1d was called
    # from run_extract1d; that is, we don't expect this key to be present
    # in ref_dict if do_extract1d was called directly.
    # If this key is not in ref_dict, or if it is but it's True, then
    # we'll set S_EXTR1D to 'COMPLETE'.
    ref_dict['need_to_set_to_complete'] = False

    output_model = do_extract1d(input_model, ref_dict,
                                smoothing_length, bkg_order,
                                log_increment, subtract_background)

    return output_model


def ref_dict_sanity_check(ref_dict):
    """Check for required entries.

    Parameters
    ----------
    ref_dict : dict or None
        The contents of the reference file.

    Returns
    -------
    ref_dict : dict or None
    """

    if ref_dict is None:
        return ref_dict

    if 'ref_file_type' not in ref_dict:
        # We can make an educated guess as to what this must be.
        if 'ref_model' in ref_dict:
            log.info("Assuming reference file type is image")
            ref_dict['ref_file_type'] = FILE_TYPE_IMAGE
        else:
            log.info("Assuming reference file type is JSON")
            ref_dict['ref_file_type'] = FILE_TYPE_JSON
            if 'apertures' not in ref_dict:
                raise RuntimeError("Key 'apertures' must be present in "
                                   "the reference file.")
            for aper in ref_dict['apertures']:
                if 'id' not in aper:
                    log.warning("Key 'id' not found in aperture {} "
                                "in reference file".format(aper))

    return ref_dict


def do_extract1d(input_model, ref_dict, smoothing_length, bkg_order,
                 log_increment, subtract_background):
    """Extract 1-D spectra.

    Parameters
    ----------
    input_model : data model
        The input science model.

    ref_dict : dict or None
        The contents of the reference file.  This will be None if there
        is no reference file (i.e. if refname was "N/A").

    smoothing_length : int
        Width of a boxcar function for smoothing the background regions.

    bkg_order : int
        Polynomial order for fitting to each column (or row, if the
        dispersion is vertical) of background.

    log_increment : int
        if `log_increment` is greater than 0 and the input data are
        multi-integration, a message will be written to the log every
        `log_increment` integrations.

    subtract_background : bool or None
        User supplied flag indicating whether the background should be subtracted.
        If None, the value in the extract_1d reference file will be used.
        If not None, this parameter overrides the value in the
        extract_1d reference file.

    Returns
    -------
    output_model : data model
        A new MultiSpecModel containing the extracted spectra.
    """

    ref_dict = ref_dict_sanity_check(ref_dict)

    output_model = datamodels.MultiSpecModel()
    if hasattr(input_model, "int_times"):
        output_model.int_times = input_model.int_times.copy()
    output_model.update(input_model)

    # This data type is used for creating an output table.
    spec_dtype = datamodels.SpecModel().spec_table.dtype

    # This will be relevant if we're asked to extract a spectrum and the
    # spectral order is zero.  That's only OK if the disperser is a prism.
    prism_mode = is_prism(input_model)

    if isinstance(input_model, datamodels.MultiSlitModel) or \
       isinstance(input_model, datamodels.MultiProductModel):

        if isinstance(input_model, datamodels.MultiSlitModel):
            slits = input_model.slits
        else:                           # MultiProductModel
            slits = input_model.products

        # Loop over the slits in the input model
        for slit in slits:
            log.info('Working on slit %s', slit.name)
            prev_offset = OFFSET_NOT_ASSIGNED_YET
            if np.size(slit.data) <= 0:
                log.info('No data for slit %s, skipping ...', slit.name)
                continue
            sp_order = get_spectral_order(slit)
            if sp_order == 0 and not prism_mode:
                log.info("Spectral order 0 is a direct image, skipping ...")
                continue
            extract_params = get_extract_parameters(
                                ref_dict,
                                slit, slit.name, sp_order,
                                input_model.meta, smoothing_length, bkg_order)
            if subtract_background is not None:
                extract_params['subtract_background'] = subtract_background
            if extract_params['match'] == NO_MATCH:
                log.critical('Missing extraction parameters.')
                raise ValueError('Missing extraction parameters.')
            elif extract_params['match'] == PARTIAL:
                log.info('Spectral order %d not found, skipping ...', sp_order)
                continue
            find_dispaxis(input_model, slit, sp_order, extract_params)
            if extract_params['dispaxis'] is None:
                log.warning("The dispersion direction couldn't be determined, "
                            "so skipping ...")
                continue

            try:
                (ra, dec, wavelength, net, background, npixels, dq,
                 prev_offset) = extract_one_slit(
                                        input_model, slit, -1,
                                        prev_offset, True, extract_params)
            except InvalidSpectralOrderNumberError as e:
                log.info(str(e) + ", skipping ...")
                continue
            got_relsens = True
            try:
                relsens = slit.relsens
            except AttributeError:
                got_relsens = False
            if got_relsens and len(relsens) == 0:
                got_relsens = False
            if got_relsens:
                # reciprocal of the response
                rr_factor = interpolate_response(wavelength, relsens, True)
                flux = net * rr_factor
            else:
                log.warning("No relsens for current slit, "
                            "so can't compute flux.")
                flux = np.zeros_like(net)
            fl_error = np.ones_like(net)
            nerror = np.ones_like(net)
            berror = np.ones_like(net)
            otab = np.array(list(zip(wavelength, flux, fl_error, dq,
                                     net, nerror, background, berror,
                                     npixels)),
                            dtype=spec_dtype)
            spec = datamodels.SpecModel(spec_table=otab)
            spec.meta.wcs = spec_wcs.create_spectral_wcs(ra, dec, wavelength)
            spec.spec_table.columns['wavelength'].unit = 'um'
            spec.spec_table.columns['flux'].unit = 'mJy'
            spec.spec_table.columns['error'].unit = 'mJy'
            spec.spec_table.columns['net'].unit = 'DN/s'
            spec.spec_table.columns['nerror'].unit = 'DN/s'
            spec.spec_table.columns['background'].unit = 'DN/s'
            spec.spec_table.columns['berror'].unit = 'DN/s'
            spec.slit_ra = ra
            spec.slit_dec = dec
            spec.spectral_order = sp_order
            copy_keyword_info(slit, slit.name, spec)
            output_model.spec.append(spec)
    else:
        slitname = input_model.meta.exposure.type
        if slitname is None:
            slitname = ANY
        if slitname == 'NIS_SOSS':
            slitname = input_model.meta.subarray.name
        log.debug('slitname=%s', slitname)

        # Loop over these spectral order numbers.
        if input_model.meta.exposure.type == "NIS_SOSS":
            # This list of spectral order numbers may need to be assigned
            # differently for other exposure types.
            spectral_order_list = [1, 2, 3]
        else:
            # For this case, we'll call get_spectral_order to get the order.
            spectral_order_list = ["not set yet"]

        if isinstance(input_model, (datamodels.ImageModel,
                                    datamodels.DrizProductModel)):
            prev_offset = OFFSET_NOT_ASSIGNED_YET
            for sp_order in spectral_order_list:
                if sp_order == "not set yet":
                    sp_order = get_spectral_order(input_model)
                if sp_order == 0 and not prism_mode:
                    log.info("Spectral order 0 is a direct image, "
                             "skipping ...")
                    continue

                extract_params = get_extract_parameters(
                                    ref_dict,
                                    input_model, slitname, sp_order,
                                    input_model.meta, smoothing_length,
                                    bkg_order)
                if subtract_background is not None:
                    extract_params['subtract_background'] = subtract_background
                if extract_params['match'] == EXACT:
                    slit = DUMMY
                    find_dispaxis(input_model, slit, sp_order, extract_params)
                    if extract_params['dispaxis'] is None:
                        log.warning("The dispersion direction couldn't be "
                                    "determined, so skipping ...")
                        continue
                    try:
                        (ra, dec, wavelength, net, background, npixels, dq,
                         prev_offset) = extract_one_slit(
                                        input_model, slit, -1,
                                        prev_offset, True, extract_params)
                    except InvalidSpectralOrderNumberError as e:
                        log.info(str(e) + ", skipping ...")
                        continue
                elif extract_params['match'] == PARTIAL:
                    log.info('Spectral order %d not found, skipping ...',
                             sp_order)
                    continue
                else:
                    log.critical('Missing extraction parameters.')
                    raise ValueError('Missing extraction parameters.')
                got_relsens = True
                try:
                    relsens = input_model.relsens
                except AttributeError:
                    got_relsens = False
                if got_relsens and len(relsens) == 0:
                    got_relsens = False
                if got_relsens:
                    # reciprocal of the response
                    rr_factor = interpolate_response(wavelength, relsens, True)
                    flux = net * rr_factor
                else:
                    log.warning("No relsens for input file, "
                                "so can't compute flux.")
                    flux = np.zeros_like(net)
                fl_error = np.ones_like(net)
                nerror = np.ones_like(net)
                berror = np.ones_like(net)
                otab = np.array(list(zip(wavelength, flux, fl_error, dq,
                                         net, nerror, background, berror,
                                         npixels)),
                                dtype=spec_dtype)
                spec = datamodels.SpecModel(spec_table=otab)
                spec.meta.wcs = spec_wcs.create_spectral_wcs(
                                        ra, dec, wavelength)
                spec.spec_table.columns['wavelength'].unit = 'um'
                spec.spec_table.columns['flux'].unit = 'mJy'
                spec.spec_table.columns['error'].unit = 'mJy'
                spec.spec_table.columns['net'].unit = 'DN/s'
                spec.spec_table.columns['nerror'].unit = 'DN/s'
                spec.spec_table.columns['background'].unit = 'DN/s'
                spec.spec_table.columns['berror'].unit = 'DN/s'
                spec.slit_ra = ra
                spec.slit_dec = dec
                spec.spectral_order = sp_order
                if slitname is not None and slitname != "ANY":
                    spec.name = slitname
                output_model.spec.append(spec)

        elif isinstance(input_model, (datamodels.CubeModel,
                                      datamodels.SlitModel)):

            slit = DUMMY

            # NRS_BRIGHTOBJ exposures are instances of SlitModel.
            prev_offset = OFFSET_NOT_ASSIGNED_YET
            for sp_order in spectral_order_list:
                if sp_order == "not set yet":
                    sp_order = get_spectral_order(input_model)
                    if sp_order == 0 and not prism_mode:
                        log.info("Spectral order 0 is a direct image, "
                                 "skipping ...")
                        continue

                extract_params = get_extract_parameters(
                                    ref_dict,
                                    input_model, slitname, sp_order,
                                    input_model.meta, smoothing_length,
                                    bkg_order)
                if subtract_background is not None:
                    extract_params['subtract_background'] = subtract_background
                if extract_params['match'] == NO_MATCH:
                    log.critical('Missing extraction parameters.')
                    raise ValueError('Missing extraction parameters.')
                elif extract_params['match'] == PARTIAL:
                    log.warning('Spectral order %d not found, skipping ...',
                                sp_order)
                    continue
                find_dispaxis(input_model, slit, sp_order, extract_params)
                if extract_params['dispaxis'] is None:
                    log.warning("The dispersion direction couldn't be "
                                "determined, so skipping ...")
                    continue

                got_relsens = True
                try:
                    relsens = input_model.relsens
                except AttributeError:
                    got_relsens = False
                if got_relsens and len(relsens) == 0:
                    got_relsens = False
                if not got_relsens:
                    log.warning("No relsens for input file, "
                                "so can't compute flux.")

                # Loop over each integration in the input model
                verbose = True          # for just the first integration
                if input_model.data.shape[0] == 1:
                    log.info("Beginning loop, just 1 integration ...")
                else:
                    log.info("Beginning loop over %d integrations ...",
                             input_model.data.shape[0])
                for integ in range(input_model.data.shape[0]):
                    # Extract spectrum
                    try:
                        (ra, dec, wavelength, net, background, npixels, dq,
                         prev_offset) = extract_one_slit(
                                        input_model, slit, integ,
                                        prev_offset, verbose, extract_params)
                    except InvalidSpectralOrderNumberError as e:
                        log.info(str(e) + ", skipping ...")
                        break
                    if got_relsens:
                        # reciprocal of the response
                        rr_factor = interpolate_response(
                                        wavelength, input_model.relsens,
                                        verbose)
                        flux = net * rr_factor
                    else:
                        flux = np.zeros_like(net)
                    fl_error = np.ones_like(net)
                    nerror = np.ones_like(net)
                    berror = np.ones_like(net)
                    otab = np.array(list(zip(wavelength, flux, fl_error, dq,
                                             net, nerror, background, berror,
                                             npixels)),
                                             dtype=spec_dtype)
                    spec = datamodels.SpecModel(spec_table=otab)
                    spec.meta.wcs = spec_wcs.create_spectral_wcs(
                                        ra, dec, wavelength)
                    spec.spec_table.columns['wavelength'].unit = 'um'
                    spec.spec_table.columns['flux'].unit = 'mJy'
                    spec.spec_table.columns['error'].unit = 'mJy'
                    spec.spec_table.columns['net'].unit = 'DN/s'
                    spec.spec_table.columns['nerror'].unit = 'DN/s'
                    spec.spec_table.columns['background'].unit = 'DN/s'
                    spec.spec_table.columns['berror'].unit = 'DN/s'
                    spec.slit_ra = ra
                    spec.slit_dec = dec
                    spec.spectral_order = sp_order
                    output_model.spec.append(spec)

                    if (log_increment > 0 and
                        (integ + 1) % log_increment == 0):
                            if integ == 0:
                                if input_model.data.shape[0] == 1:
                                    log.info("1 integration done")
                                else:
                                    log.info("... 1 integration done")
                            elif integ == input_model.data.shape[0] - 1:
                                log.info("All %d integrations done",
                                         input_model.data.shape[0])
                            else:
                                log.info("... %d integrations done", integ + 1)
                            progress_msg_printed = True
                    else:
                            progress_msg_printed = False
                    verbose = False

                if not progress_msg_printed:
                    if input_model.data.shape[0] == 1:
                        log.info("1 integration done")
                    else:
                        log.info("All %d integrations done",
                                 input_model.data.shape[0])

        elif isinstance(input_model, datamodels.IFUCubeModel):

            try:
                source_type = input_model.meta.target.source_type.lower()
            except AttributeError:
                source_type = "unknown"
            output_model = ifu.ifu_extract1d(input_model, ref_dict,
                                             source_type, subtract_background)

        else:
            log.error("The input file is not supported for this step.")
            raise RuntimeError("Can't extract a spectrum from this file.")

    # Copy the integration time information from the INT_TIMES table
    # to keywords in the output file.
    if pipe_utils.is_tso(input_model):
        populate_time_keywords(input_model, output_model)
    else:
        log.debug("Not copying from the INT_TIMES table because "
                  "this is not a TSO exposure.")

    # See output_model.spec[i].meta.wcs instead.
    output_model.meta.wcs = None

    # If the reference file is an image, explicitly close it.
    if ref_dict is not None and 'ref_model' in ref_dict:
        ref_dict['ref_model'].close()

    if ('need_to_set_to_complete' not in ref_dict or
        ref_dict['need_to_set_to_complete']):
            output_model.meta.cal_step.extract_1d = 'COMPLETE'

    return output_model


def populate_time_keywords(input_model, output_model):
    """Copy the integration times keywords to header keywords.

    Parameters
    ----------
    input_model : data model
        The input science model.

    output_model : data model
        The output science model.  This may be modified in-place.
    """

    nints = input_model.meta.exposure.nints
    int_start = input_model.meta.exposure.integration_start
    if int_start is None:
        log.warning("INTSTART not found; assuming a value of 1.")
        int_start = 1
    int_start -= 1                              # zero indexed
    int_end = input_model.meta.exposure.integration_end
    if int_end is None:
        log.warning("INTEND not found; assuming a value of %d.", nints)
        int_end = nints
    int_end -= 1                                # zero indexed
    if nints > 1:
        num_integrations = int_end - int_start + 1
    else:
        num_integrations = 1

    if hasattr(input_model, 'int_times') and input_model.int_times is not None:
        nrows = len(input_model.int_times)
    else:
        nrows = 0
    if nrows < 1:
        log.warning("There is no INT_TIMES table in the input file.")
        return

    # If we have a single plane (e.g. ImageModel or MultiSlitModel),
    # we will only populate the keywords if the corresponding uncal file
    # had one integration.  If the data were or might have been segmented,
    # we use the first and last integration numbers to determine whether
    # the data were in fact averaged over integrations, and if so, we
    # should not populate the int_times-related header keywords.

    skip = False                        # initial value

    if isinstance(input_model, (datamodels.MultiSlitModel,
                                datamodels.MultiProductModel,
                                datamodels.ImageModel,
                                datamodels.DrizProductModel)):
        if num_integrations > 1:
            log.warning("Not using INT_TIMES table because the data "
                        "have been averaged over integrations.")
            skip = True
    elif isinstance(input_model, (datamodels.CubeModel,
                                  datamodels.SlitModel)):
        shape = input_model.data.shape
        if len(shape) == 2 and num_integrations > 1:
            log.warning("Not using INT_TIMES table because the data "
                        "have been averaged over integrations.")
            skip = True
        elif len(shape) != 3 or shape[0] > nrows:
            # Later, we'll check that the integration_number column actually
            # has a row corresponding to every integration in the input.
            log.warning("Not using INT_TIMES table because the data shape "
                        "is not consistent with the number of table rows.")
            skip = True
    elif isinstance(input_model, datamodels.IFUCubeModel):
        log.warning("The INT_TIMES table will be ignored for IFU data.")
        skip = True

    if skip:
        return

    int_num = input_model.int_times['integration_number']
    start_utc = input_model.int_times['int_start_MJD_UTC']
    mid_utc = input_model.int_times['int_mid_MJD_UTC']
    end_utc = input_model.int_times['int_end_MJD_UTC']
    start_tdb = input_model.int_times['int_start_BJD_TDB']
    mid_tdb = input_model.int_times['int_mid_BJD_TDB']
    end_tdb = input_model.int_times['int_end_BJD_TDB']

    # Inclusive range of integration numbers in the input data,
    # zero indexed.
    data_range = (int_start, int_end)
    # Inclusive range of integration numbers in the INT_TIMES table,
    # zero indexed.
    table_range = (int_num[0] - 1, int_num[-1] - 1)
    offset = data_range[0] - table_range[0]
    if data_range[0] < table_range[0] or data_range[1] > table_range[1]:
        log.warning("Not using the INT_TIMES table because it does not "
                    "include rows for all integrations in the data.")
        return

    log.debug("TSO data, so copying times from the INT_TIMES table.")

    if hasattr(input_model, 'data'):
        shape = input_model.data.shape
        if len(shape) == 2:
            num_integ = 1
        else:                                   # len(shape) == 3
            num_integ = shape[0]
    else:                                       # e.g. MultiSlit data
        num_integ = 1

    # This assumes that the spec attribute of output_model has already
    # been created, and spectra have been appended.
    n_output_spec = len(output_model.spec)

    # num_j is the number of spectra per integration, e.g. the number of
    # fixed-slit spectra, MSA spectra, or different spectral orders;
    # num_integ is the number of integrations.
    # The total number of output spectra is n_output_spec = num_integ * num_j
    num_j = n_output_spec // num_integ
    if n_output_spec != num_j * num_integ:      # sanity check
        log.warning("populate_time_keywords:  Don't understand "
                    "n_output_spec = %d, num_j = %d, num_integ = %d",
                    n_output_spec, num_j, num_integ)
    else:
        log.debug("Number of output spectra = %d; "
                  "number of spectra for each integration = %d; "
                  "number of integrations = %d",
                  n_output_spec, num_j, num_integ)

    # n is a counter for spectra in output_model.
    n = 0
    for j in range(num_j):                      # for each spectrum or order
        for k in range(num_integ):                  # for each integration
            row = k + offset
            spec = output_model.spec[n]             # n is incremented below
            spec.int_num = int_num[row]
            spec.time_scale = "UTC"
            spec.start_utc = start_utc[row]
            spec.mid_utc = mid_utc[row]
            spec.end_utc = end_utc[row]
            spec.start_tdb = start_tdb[row]
            spec.mid_tdb = mid_tdb[row]
            spec.end_tdb = end_tdb[row]
            n += 1


def get_spectral_order(slit):
    """Get the spectral order number.

    Parameters
    ----------
    slit : SlitModel object
        One slit from an input MultiSlitModel or similar.

    Returns
    -------
    int
        Spectral order number for `slit`.  If no information about spectral
        order is available in `wcsinfo`, a default value of 1 will be
        returned.
    """

    if hasattr(slit.meta, 'wcsinfo'):
        sp_order = slit.meta.wcsinfo.spectral_order
        if sp_order is None:
            log.warning("spectral_order is None; using 1")
            sp_order = 1
    else:
        log.warning("slit.meta doesn't have attribute wcsinfo; "
                    "setting spectral order to 1")
        sp_order = 1

    return sp_order


def is_prism(input_model):
    """Determine whether the current observing mode used a prism.

    Extended summary
    ----------------
    The reason for this test is so we can skip spectral extraction if the
    spectral order is zero and the exposure was not made using a prism.
    In this context, therefore, a grism is not considered to be a prism.

    Parameters
    ----------
    input_model : data model
        The input science model.

    Returns
    -------
    bool
        True if the exposure used a prism; False otherwise.
    """

    detector = input_model.meta.instrument.detector
    if detector is None:
        return False

    filter = input_model.meta.instrument.filter
    if filter is None:
        filter = "NONE"
    else:
        filter = filter.upper()
    grating = input_model.meta.instrument.grating
    if grating is None:
        grating = "NONE"
    else:
        grating = grating.upper()

    prism_mode = False
    if (detector.startswith("MIR") and filter.find("P750L") >= 0 or
        detector.startswith("NRS") and grating.find("PRISM") >= 0):
            prism_mode = True

    return prism_mode


def copy_keyword_info(slit, slitname, spec):
    """Copy metadata from the input to the output spectrum.

    Parameters
    ----------
    slit : A SlitModel object
        Metadata will be copied from the input `slit` to output `spec`.

    slitname : str or None
        The name of the slit.

    spec : One element of MultiSpecModel.spec
        Metadata attributes will be updated in-place.
    """

    if slitname is not None and slitname != "ANY":
        spec.name = slitname

    if hasattr(slit, "slitlet_id"):
        spec.slitlet_id = slit.slitlet_id

    if hasattr(slit, "source_id"):
        spec.source_id = slit.source_id

    if hasattr(slit, "source_name") and slit.source_name is not None:
        spec.source_name = slit.source_name

    if hasattr(slit, "source_alias") and slit.source_alias is not None:
        spec.source_alias = slit.source_alias

    if hasattr(slit, "source_type") and slit.source_type is not None:
        spec.source_type = slit.source_type

    if hasattr(slit, "stellarity") and slit.stellarity is not None:
        spec.stellarity = slit.stellarity

    if hasattr(slit, "source_xpos"):
        spec.source_xpos = slit.source_xpos

    if hasattr(slit, "source_ypos"):
        spec.source_ypos = slit.source_ypos

    if hasattr(slit, "shutter_state"):
        spec.shutter_state = slit.shutter_state


def extract_one_slit(input_model, slit, integ,
                     prev_offset, verbose, extract_params):
    """Extract data for one slit, or spectral order, or plane.

    Parameters
    ----------
    input_model : data model
        The input science model.

    slit : one slit from a MultiSlitModel (or similar), or "dummy"
        If slit is "dummy", the data array is input_model.data; otherwise,
        the data array is slit.data.
        In the former case, if `integ` is zero or larger, the spectrum
        will be extracted from the 2-D slice input_model.data[integ].

    integ : int
        For the case that input_model is a SlitModel or a CubeModel,
        `integ` is the integration number.  If the integration number is
        not relevant (i.e. the data array is 2-D), `integ` should be -1.

    prev_offset : float or str
        When extracting from multi-integration data, the nod/dither offset
        only needs to be determined once.  `prev_offset` is either the
        previously computed offset or a value (a string) indicating that
        the offset hasn't been computed yet.  In the latter case, method
        `offset_from_offset` will be called to determine the offset.

    verbose : boolean
        If True, log more info (extraction parameters, for example).

    extract_params : dict
        Parameters read from the reference file.

    Returns
    -------
    ra, dec : float
        ra and dec are the right ascension and declination respectively
        at the nominal center of the slit.

    wavelength : ndarray, 1-D, float64
        The wavelength in micrometers at each pixel.

    net : ndarray, 1-D, float64
        The count rate (counts / s) minus the background at each pixel.

    background : ndarray, 1-D, float64
        The background count rate that was subtracted from the total
        source count rate to get `net`.

    npixels : ndarray, 1-D, float64
        The number of pixels that were added together to get `net`.

    dq : ndarray, 1-D, uint32
        The data quality array.

    offset : float
       The nod/dither offset in the cross-dispersion direction, either
        computed by calling `offset_from_offset` in this function, or
        copied from the input `prev_offset`.
    """

    if verbose:
        log_initial_parameters(extract_params)

    input_dq = None                             # possibly replaced below
    if integ > -1:
        data = input_model.data[integ]
        if hasattr(input_model, 'dq'):
            input_dq = input_model.dq[integ]
        try:
            wl_array = input_model.wavelength
        except AttributeError:
            wl_array = None
    elif slit == DUMMY:
        data = input_model.data
        if hasattr(input_model, 'dq'):
            input_dq = input_model.dq
        try:
            wl_array = input_model.wavelength
        except AttributeError:
            wl_array = None
    else:
        data = slit.data
        if hasattr(slit, 'dq'):
            input_dq = slit.dq
        try:
            wl_array = slit.wavelength
        except AttributeError:
            wl_array = None

    data = replace_bad_values(data, input_dq, fill=0.)

    if extract_params['ref_file_type'] == FILE_TYPE_IMAGE:
        # The reference file is an image.
        extract_model = ImageExtractModel(input_model, slit, verbose, **extract_params)
        ap = None
    else:
        # If there is a reference file (there doesn't have to be), it's in
        # JSON format.
        extract_model = ExtractModel(input_model, slit, verbose, **extract_params)
        ap = get_aperture(data.shape, extract_model.wcs,
                          verbose, extract_params)
        extract_model.update_extraction_limits(ap)

    # Only call this method for the first integration.
    if prev_offset == OFFSET_NOT_ASSIGNED_YET:
        offset = extract_model.offset_from_offset(input_model, slit, verbose)
        if offset != 0:                         # xxx should be temporary
            if verbose:
                log.debug("Computed nod/dither offset = %s, but don't "
                          "trust this yet, so assuming 0", str(offset))
            offset = 0.                         # xxx should be temporary
    else:
        offset = prev_offset
    extract_model.nod_correction = offset

    # Add the nod/dither offset to the polynomial coefficients, or shift
    # the reference image (depending on the type of reference file).
    extract_model.add_nod_correction(verbose)

    if verbose:
        extract_model.log_extraction_parameters()

    extract_model.assign_polynomial_limits(verbose)
    (ra, dec, wavelength, net, background, npixels, dq) = \
                extract_model.extract(data, wl_array, verbose)

    return (ra, dec, wavelength, net, background, npixels, dq, offset)


def replace_bad_values(data, input_dq, fill=0.):
    """Replace NaNs and values flagged with DO_NOT_USE.

    Parameters
    ----------
    data : ndarray
        The input data array.

    input_dq : ndarray or None
        If not None, this will be checked for flag value DO_NOT_USE.

    fill : float
        Pixels that are NaN in `data` or are flagged in the `input_dq`
        array (if the latter is not None) will be assigned this value.

    Returns
    -------
    ndarray
        A possibly modified copy of `data`.
    """

    mask = np.isnan(data)
    if input_dq is not None:
        bad_mask = np.bitwise_and(input_dq, dqflags.pixel['DO_NOT_USE']) > 0
        mask = np.logical_or(mask, bad_mask)

    if np.any(mask):
        mod_data = data.copy()
        mod_data[mask] = fill
        return mod_data
    else:
        return data

def nans_at_endpoints(wavelength, net, background, npixels, dq, verbose):
    """Flag NaNs in the wavelength array.

    Extended summary
    ----------------
    All five input arrays should be 1-D and have the same shape.
    If NaNs are present at endpoints of `wavelength`, the arrays will be
    trimmed to remove the NaNs.  NaNs at interior elements of `wavelength`
    will be left in place, but they will be flagged with DO_NOT_USE in the
    `dq` array.

    Parameters
    ----------
    wavelength : ndarray
        Array of wavelengths, possibly containing NaNs.

    net : ndarray
        Array of net count rates.

    background : ndarray
        Array of background values that were subtracted to get `net`.

    npixels : ndarray, float64
        The number of pixels that were added together to get `net`.

    dq : ndarray
        Data quality array.

    verbose : bool
        If True and the arrays were trimmed, log a message.

    Returns
    -------
    wavelength, net, background, npixels, dq : ndarray
        The returned `dq` array may have NaNs flagged with DO_NOT_USE,
        and all five arrays may have been trimmed at either or both ends.
    """

    # The input arrays will not be modified in-place.
    new_wl = wavelength.copy()
    new_net = net.copy()
    new_bkg = background.copy()
    new_npixels = npixels.copy()
    new_dq = dq.copy()
    nelem = wavelength.shape[0]

    nan_mask = np.isnan(wavelength)

    new_dq[nan_mask] = np.bitwise_or(new_dq[nan_mask],
                                     dqflags.pixel['DO_NOT_USE'])
    not_nan = np.logical_not(nan_mask)
    flag = np.where(not_nan)
    if len(flag[0]) > 0:
        n_trimmed = flag[0][0] + nelem - (flag[0][-1] + 1)
        if n_trimmed > 0:
            if verbose:
                log.info("Output arrays have been trimmed by %d elements",
                         n_trimmed)
            slc = slice(flag[0][0], flag[0][-1] + 1)
            new_wl = new_wl[slc]
            new_net = new_net[slc]
            new_bkg = new_bkg[slc]
            new_npixels = new_npixels[slc]
            new_dq = new_dq[slc]
    else:
        new_dq |= dqflags.pixel['DO_NOT_USE']

    return (new_wl, new_net, new_bkg, new_npixels, new_dq)<|MERGE_RESOLUTION|>--- conflicted
+++ resolved
@@ -1127,7 +1127,6 @@
         self.independent_var = "pixel"
         self.src_coeff = None
         self.bkg_coeff = None
-        self.subtract_background = None
         self.p_src = None
         self.p_bkg = None
         self.smoothing_length = 0
@@ -1497,21 +1496,15 @@
         self.src_coeff = copy.deepcopy(src_coeff)
         self.bkg_coeff = copy.deepcopy(bkg_coeff)
 
-        if subtract_background is not None:
-            self.subtract_background = subtract_background
-            if subtract_background:
-                if self.bkg_coeff is None:
-                    self.subtract_background = False
-                    if verbose:
-                        log.info("Skipping background subtraction because "
-                                 "background regions are not defined.")
-            else:
-                if self.bkg_coeff is not None:
-                    self.bkg_coeff = None
-                    if verbose:
-                        log.info("Background subtraction will not be done; "
-                                 "it was specified in the reference file, but "
-                                 "it was overridden by the step parameter.")
+        self.subtract_background = subtract_background
+        if not subtract_background:
+            if verbose and self.bkg_coeff is not None:
+                log.info("Background subtraction was turned off - skipping it.")
+            self.bkg_coeff = None
+        else:
+            if verbose and self.bkg_coeff is None:
+                log.info("Skipping background subtraction because "
+                         "background regions are not defined.")
 
         # These functions will be assigned by assign_polynomial_limits.
         # The "p" in the attribute name indicates a polynomial function.
@@ -1933,7 +1926,7 @@
         extract1d.extract1d(image, temp_wl, disp_range,
                             self.p_src, self.p_bkg, self.independent_var,
                             self.smoothing_length, self.bkg_order,
-                            weights=None)
+                            weights=None, subtract_background=self.subtract_background)
         del temp_wl
 
         dq = np.zeros(net.shape, dtype=np.uint32)
@@ -1948,7 +1941,7 @@
 class ImageExtractModel(ExtractBase):
     """This uses an image that specifies the extraction region."""
 
-    def __init__(self, input_model, slit, verbose,
+    def __init__(self, input_model, slit,
                  ref_file_type=None,
                  match="unknown",
                  spectral_order=1,
@@ -2171,15 +2164,14 @@
         temp = np.ones_like(data)
         npixels = (temp * mask_target).sum(axis=axis, dtype=np.float)
 
-        if self.subtract_background is not None:
-            if not self.subtract_background:
-                if verbose and mask_bkg is not None:
-                        log.info("Background subtraction was turned off - skipping it.")
-                mask_bkg = None
-            else:
-                if verbose and mask_bkg is None:
-                        log.info("Skipping background subtraction because "
-                                 "background regions are not defined.")
+        if not self.subtract_background:
+            if verbose and mask_bkg is not None:
+                    log.info("Background subtraction was turned off - skipping it.")
+            mask_bkg = None
+        else:
+            if verbose and mask_bkg is None:
+                    log.info("Skipping background subtraction because "
+                             "background regions are not defined.")
         # Extract the background.
         if mask_bkg is not None:
             n_bkg = mask_bkg.sum(axis=axis, dtype=np.float)
@@ -2498,28 +2490,20 @@
                         "were <= 0; the corresponding flux will be set to 0.",
                         len(mask_neg[0]))
         r_factor[mask_neg] = 1.                 # temporary
-<<<<<<< HEAD
 
     rr_factor = 1. / r_factor
     rr_factor[mask2048] = 0.
     rr_factor[mask_neg] = 0.
-=======
-
-    rr_factor = 1. / r_factor
-    rr_factor[mask2048] = 0.
-    rr_factor[mask_neg] = 0.
 
     return rr_factor
->>>>>>> 4c18a1ba
-
-    return rr_factor
-
-
-def run_extract1d(input_model, refname, smoothing_length, bkg_order,
-                  log_increment, subtract_background):
+
+
+def do_extract1d(input_model, refname, smoothing_length, bkg_order,
+                 log_increment, subtract_background):
     """Extract 1-D spectra.
 
-    This just reads the reference file (if any) and calls do_extract1d.
+    Extended summary
+    ----------------
 
     Parameters
     ----------
@@ -2553,97 +2537,6 @@
         A new MultiSpecModel containing the extracted spectra.
     """
 
-    # Read and interpret the reference file.
-    ref_dict = load_ref_file(refname)
-
-    # This item is a flag to let us know that do_extract1d was called
-    # from run_extract1d; that is, we don't expect this key to be present
-    # in ref_dict if do_extract1d was called directly.
-    # If this key is not in ref_dict, or if it is but it's True, then
-    # we'll set S_EXTR1D to 'COMPLETE'.
-    ref_dict['need_to_set_to_complete'] = False
-
-    output_model = do_extract1d(input_model, ref_dict,
-                                smoothing_length, bkg_order,
-                                log_increment, subtract_background)
-
-    return output_model
-
-
-def ref_dict_sanity_check(ref_dict):
-    """Check for required entries.
-
-    Parameters
-    ----------
-    ref_dict : dict or None
-        The contents of the reference file.
-
-    Returns
-    -------
-    ref_dict : dict or None
-    """
-
-    if ref_dict is None:
-        return ref_dict
-
-    if 'ref_file_type' not in ref_dict:
-        # We can make an educated guess as to what this must be.
-        if 'ref_model' in ref_dict:
-            log.info("Assuming reference file type is image")
-            ref_dict['ref_file_type'] = FILE_TYPE_IMAGE
-        else:
-            log.info("Assuming reference file type is JSON")
-            ref_dict['ref_file_type'] = FILE_TYPE_JSON
-            if 'apertures' not in ref_dict:
-                raise RuntimeError("Key 'apertures' must be present in "
-                                   "the reference file.")
-            for aper in ref_dict['apertures']:
-                if 'id' not in aper:
-                    log.warning("Key 'id' not found in aperture {} "
-                                "in reference file".format(aper))
-
-    return ref_dict
-
-
-def do_extract1d(input_model, ref_dict, smoothing_length, bkg_order,
-                 log_increment, subtract_background):
-    """Extract 1-D spectra.
-
-    Parameters
-    ----------
-    input_model : data model
-        The input science model.
-
-    ref_dict : dict or None
-        The contents of the reference file.  This will be None if there
-        is no reference file (i.e. if refname was "N/A").
-
-    smoothing_length : int
-        Width of a boxcar function for smoothing the background regions.
-
-    bkg_order : int
-        Polynomial order for fitting to each column (or row, if the
-        dispersion is vertical) of background.
-
-    log_increment : int
-        if `log_increment` is greater than 0 and the input data are
-        multi-integration, a message will be written to the log every
-        `log_increment` integrations.
-
-    subtract_background : bool or None
-        User supplied flag indicating whether the background should be subtracted.
-        If None, the value in the extract_1d reference file will be used.
-        If not None, this parameter overrides the value in the
-        extract_1d reference file.
-
-    Returns
-    -------
-    output_model : data model
-        A new MultiSpecModel containing the extracted spectra.
-    """
-
-    ref_dict = ref_dict_sanity_check(ref_dict)
-
     output_model = datamodels.MultiSpecModel()
     if hasattr(input_model, "int_times"):
         output_model.int_times = input_model.int_times.copy()
@@ -2655,6 +2548,9 @@
     # This will be relevant if we're asked to extract a spectrum and the
     # spectral order is zero.  That's only OK if the disperser is a prism.
     prism_mode = is_prism(input_model)
+
+    # Read and interpret the reference file.
+    ref_dict = load_ref_file(refname)
 
     if isinstance(input_model, datamodels.MultiSlitModel) or \
        isinstance(input_model, datamodels.MultiProductModel):
@@ -2956,8 +2852,7 @@
                 source_type = input_model.meta.target.source_type.lower()
             except AttributeError:
                 source_type = "unknown"
-            output_model = ifu.ifu_extract1d(input_model, ref_dict,
-                                             source_type, subtract_background)
+            output_model = ifu.ifu_extract1d(input_model, refname, source_type, subtract_background)
 
         else:
             log.error("The input file is not supported for this step.")
@@ -2977,10 +2872,6 @@
     # If the reference file is an image, explicitly close it.
     if ref_dict is not None and 'ref_model' in ref_dict:
         ref_dict['ref_model'].close()
-
-    if ('need_to_set_to_complete' not in ref_dict or
-        ref_dict['need_to_set_to_complete']):
-            output_model.meta.cal_step.extract_1d = 'COMPLETE'
 
     return output_model
 

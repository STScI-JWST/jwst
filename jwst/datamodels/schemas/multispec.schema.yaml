--- conflicted
+++ resolved
@@ -77,19 +77,11 @@
             default: 0.0
             fits_keyword: SRCYPOS
             fits_hdu: EXTRACT1D
-<<<<<<< HEAD
-          nshutters:
-            title: Number of open shutters
-            type: integer
-            default: 0
-            fits_keyword: NSHUT
-=======
           shutter_state:
             title: All (open and close) shutters in a slit
             type: string
             default: ""
             fits_keyword: SHUTSTA
->>>>>>> 9882874c
             fits_hdu: EXTRACT1D
           slit_ra:
             title: Right ascension (deg) at middle of slit

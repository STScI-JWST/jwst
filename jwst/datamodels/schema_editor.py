# The schema editor is desgned to be run as a command line script. It can be
# run either interactively or not. To run it non-inteactively, you must set
# the options when creating  a new editor object, as in the following
# example. The options are listed in the __doc__ comment for the Schema_editor
# class.
#
# from jwst.datamodels import schema_editor
# editor = schema_editor.Schema_editor(add=True, delete=True,
#                                      edit=True, rename=True)
# editor.change()
#
# To list the changes that would be made instead of making the changes,
# add the the and log options. The changes will be written to the file
# passed as the log option.
#
# from jwst.datamodels import schema_editor
# editor = schema_editor.Schema_editor(add=True, delete=True,
#                                      edit=True, rename=True,
#                                      list=True, log="changes.txt")
# editor.change()
#
# To run it interactively, first create an options object and pass it as an
# argument to the change method:
#
# from jwst.datamodels import schema_editor
# options = schema_editor.Options()
# editor = schema_editor.Schema_editor()
# editor.change(options)
#
# You can also save the options selected in a previous run to a file.
# Previous values are provided as defaults and schema changes that were
# previously again are not queried for again. The options file is written
# to your home directory unless the filename is absolute. The filename is
# passed to the options object when initialized:
#
# from jwst.datamodels import schema_editor
# options = schema_editor.Options(filename=".schema_editor_options")
# editor = schema_editor.Schema_editor()
# editor.change(options)
#
# It is possible to set all the options to the schema editor on the command
# line. Options that are not set are assumed to be false. To list the
# options, invoke the script with --help on the command line.

import os
import re
import sys
import os.path
import inspect
import datetime
import argparse
from urllib.parse import urlparse
from collections import OrderedDict

from asdf import schema as aschema
from asdf import resolver as aresolver
from asdf import generic_io
from asdf import reference
from asdf import treeutil

from . import model_base


def enquote(value):
     """
     Put quote marks around value if it contains special characters
     """
     if re.search(r'[^a-zA-Z0-9_ \t\v\(\)]', value):
         value = re.sub("'", "''", value)
         value = "'" + value + "'"
     return value

def is_long_line(prefix, value, sep, max_length=80):
    """
    Test if a line is so long it needs to be folded onto the next,
    """
    value = str(value)
    if value.find(sep) >= 0:
        long_line = prefix + ": " + value
        return len(long_line) > max_length
    else:
        return False


def leading_length(prefix):
    return len(prefix) - len(prefix.lstrip())

def new_path(path, model_name):
    """
    Add  the model name to the path if it is not None
    """
    new_path = path[:]
    if model_name is not None:
        new_path.append(model_name)
    return new_path

def save_complex_list(fd, name, values, leading):
    fd.write(leading + name + ":\n")
    for value in values:
        save_dictionary(fd, value, leading=leading+'- ')

def save_dictionary(fd, schema, leading=''):
    delayed = []
    for (name, value) in schema.items():
        if name == "$schema":
            delayed.append(name)

        elif name == "properties" or isinstance(value, dict):
            fd.write(leading + name + ":\n")
            save_dictionary(fd, value, leading=leading+'  ')

        elif isinstance(value, list):
            if len(value) > 0 and isinstance(value[0], dict):
                save_complex_list(fd, name, value, leading)
            else:
                prefix = leading + name + ": "
                fd.write(save_simple_list(prefix, value))

        else:
            prefix = leading + name + ": "
            if name in ("title", "description"):
                value = enquote(value)
            fd.write(save_scalar(prefix, value))

        leading = leading.replace('-', ' ')

    for name in delayed:
        value = schema[name]
        if isinstance(value, list):
            fd.write(save_simple_list(leading, name, value))
        else:
            prefix = leading + name + ": "
            fd.write(save_scalar(prefix, value))

def save_long_line(prefix, value, sep1, sep2, max_length=80):
    """
    Converta long line into a folded string
    """
    long_line = prefix
    values = value.split(sep1)

    start = True
    line_start = 0
    leading = ' ' * (leading_length(prefix) + 2)

    for value in values:
        nl = value.find('\n')
        if nl >= 0:
            long_line += value[0:nl+1]
            value = value[nl+1:]
            line_start = len(long_line)

        if start:
            long_line += value
            start = False
        else:
            line_length = (len(long_line) + len(value) + len(sep1)
                            - line_start)

            if line_length < max_length:
                long_line += sep1 + value
            else:
                line_start = len(long_line) + len(sep2)
                long_line +=  sep2 + leading + value

    long_line += '\n'
    return long_line

def save_scalar(prefix, value):
    """
    Convert a scalar to a possibly folded string
    """
    sep1 = '|'
    sep2 = sep1 + '\\\n'
    if is_long_line(prefix, value, sep1):
        value = '"' + str(value) + '"'
        line = save_long_line(prefix, value, sep1, sep2)
    else:
        line = save_short_line(prefix, value)
    return line


def save_short_line(prefix, value):
    short_line = prefix + str(value) + '\n'
    return short_line


def save_simple_list(prefix, values, max_length=80):
    """
    Convert a list, possibly folding at the separator
    """
    sep1 = ', '
    sep2 = sep1 + '\n'
    vstr = [str(v) for v in values]
    value = '[' + sep1.join(vstr) + ']'
    if is_long_line(prefix, value, sep1):
        line = save_long_line(prefix, value, sep1, sep2)
    else:
        line = save_short_line(prefix, value)
    return line

class Keyword_db:
    def __init__(self, directory=""):
        """
        Combine all the top dbs in a directory into a single db

        Parameters
        ----------
        directory: The directory containing the downloaded schema files.
                   If blank, use the current directory
        """

        directory = self.find_directory(directory, "JWSTDP")
        if directory is None:
            raise ValueError("Cannot locate keyword database directory")

        self.schema = None
        for filename in os.listdir(directory):
            if filename.startswith("top."):
                keyword_db = os.path.abspath(os.path.join(directory, filename))
                schema = aschema.load_schema(keyword_db, resolve_references=False)
                if self.schema is None:
                    self.schema = schema
                else:
                    try:
                        self.combine_schemas(schema)
                    except ValueError as err:
                        raise ValueError(filename + ": " + str(err))

        self.resolve_references(directory)

    def combine_schemas(self, other_schema):
        """
        Combine another schema into the keyword databse schema
        """
        def combine_dictionaries(this_schema, other_schema):
            error_msg = "Unrecognized field in schema: "

            for (name, other_subschema) in other_schema.items():
                if "properties" not in other_subschema:
                    raise ValueError(error_msg + name)

                if name in this_schema:
                    this_subschema = this_schema[name]

                    if "properties" not in this_subschema:
                         raise ValueError(error_msg + name)

                    if ("allOf" in this_subschema["properties"] or
                        "allOf" in other_subschema["properties"]):
                        try:
                            combine_lists(this_subschema, other_subschema)
                        except ValueError:
                            raise ValueError(error_msg + name)

                    elif ("$ref" in this_subschema["properties"] and
                          "$ref" in other_subschema["properties"]):
                        if (this_subschema["properties"]["$ref"] !=
                            other_subschema["properties"]["$ref"]):
                            try:
                                combine_lists(this_subschema, other_subschema)
                            except ValueError:
                                raise ValueError(error_msg + name)

                    else:
                        raise ValueError(error_msg + name)

                else:
                    this_schema[name] = other_subschema

        def combine_lists(this_schema, other_schema):
            combination = {}
            for schema in (this_schema, other_schema):
                if "allOf" in schema["properties"]:
                    for item in schema["properties"]["allOf"]:
                        if "$ref" in item:
                            ref = item["$ref"]
                            combination[ref] = item
                        else:
                            raise ValueError

                elif "$ref" in schema["properties"]:
                    ref = schema["properties"]["$ref"]
                    combination[ref] = schema["properties"]

                else:
                    raise ValueError
            this_schema["properties"] = {"allOf" : list(combination.values())}

        this_schema = self.schema["properties"]["meta"]["properties"]
        other_schema = other_schema["properties"]["meta"]["properties"]
        combine_dictionaries(this_schema, other_schema)


    def create_dict(self):
        """
        Create a dictionary mapping fits keyword names to keyword db paths
        """
        def recurse(keyword_schema, keyword_dict, path):
            if "properties" in keyword_schema:
                keyword_schema = keyword_schema["properties"]

            for keyword_name, keyword_subschema in keyword_schema.items():
                if isinstance(keyword_subschema, dict):
                    if "fits_hdu" in keyword_subschema:
                        if keyword_subschema["fits_hdu"] in ('PRIMARY', 'SCI'):
                            if "fits_keyword" in keyword_subschema:
                                # Save the path to any dictionary
                                # with a fits_keyword field
                                keyword_fits_name = keyword_subschema["fits_keyword"]
                                keyword_fits_name = keyword_fits_name.strip()
                                keyword_dict[keyword_fits_name] = \
                                    '.'.join(new_path(path, keyword_name))

                    else:
                        # Skip "standard" and "misc",
                        # they are not in the model schema
                        if keyword_name not in ("standard", "misc"):
                            recurse(keyword_subschema,
                                    keyword_dict,
                                    new_path(path, keyword_name))

                elif (isinstance(keyword_subschema, list) and
                      keyword_name == "allOf"):
                    # Need to combine keyword db schemas if they are under
                    # an "allOf"
                    merged_subschema = self.merge_schemas(keyword_subschema)
                    recurse(merged_subschema, keyword_dict, path)

        path = []
        keyword_dict = {}
        keyword_schema = self.schema
        recurse(keyword_schema, keyword_dict, path)

        return keyword_dict


    def find_directory(self, directory, prefix):
        """
        Find a directory with a given prefix in the specified directory
        """
        if len(directory) == 0:
            directory = os.getcwd()

        directory_path = os.path.split(directory)
        if directory_path[1].startswith(prefix):
            chosen_dir = directory

        else:
            chosen_dir = None
            for subdirectory in os.listdir(directory):
                if os.path.isdir(subdirectory) and subdirectory.startswith(prefix):
                    if chosen_dir is None:
                        chosen_dir = subdirectory
                    elif subdirectory > chosen_dir:
                        # Naming convention means that more recent directories
                        # have names later in alphabetical order
                        chosen_dir = subdirectory

        if chosen_dir is not None:
            chosen_dir = os.path.join(os.path.abspath(chosen_dir), "")

        return chosen_dir

    def merge_schemas(self, schema):
        """
        Merge the contents of two schemas, including enums in both
        """
        def merge_dictionaries(merged_subschema, dictionary):
            for name, subdictionary in dictionary.items():
                if name in merged_subschema:
                    if ("enum" in merged_subschema[name] and
                        "enum" in subdictionary):
                            merge_enums(merged_subschema[name],
                                          subdictionary)
                    else:
                        merged_subschema[name] = subdictionary
                else:
                    merged_subschema[name] = subdictionary


        def merge_enums(merged_subschema, dictionary):
           merged_subschema["enum"] = list(set(merged_subschema["enum"]) |
                                              set(dictionary["enum"]))

        merged_subschema = OrderedDict()
        for dictionary in schema:
            if merged_subschema:
                merge_dictionaries(merged_subschema, dictionary)
            else:
                merged_subschema = dictionary

        return merged_subschema

    def resolve_references(self, url):
        """
        Resolve urls in the schema
        """
        resolver = aresolver.default_url_mapping

        def resolve_refs(node, json_id):
            if json_id is None:
                json_id = url
            if isinstance(node, dict) and '$ref' in node:
                suburl = generic_io.resolve_uri(json_id, node['$ref'])
                parts = urlparse(suburl)
                fragment = parts.fragment
                if len(fragment):
                    suburl_path = suburl[:-(len(fragment) + 1)]
                else:
                    suburl_path = suburl
                suburl_path = resolver(suburl_path)

                try:
                    subschema = aschema.load_schema(suburl_path,
                                                    resolver,
                                                    True)
                except IOError as err:
                    print("Could not read " + suburl_path)
                    subschema = OrderedDict()

                subschema_fragment = reference.resolve_fragment(
                    subschema, fragment)

                return subschema_fragment
            return node

        self.schema = treeutil.walk_and_modify(self.schema, resolve_refs)


class Model_db:
    def __init__(self):
        """
        Load the list of datamodels schema files from the schema directory
        """
        source_file = os.path.abspath(inspect.getfile(model_base.DataModel))
        self.base_url = os.path.join(os.path.dirname(source_file),
                                     'schemas', '')
        self.schema_files = []

        for filename in os.listdir(self.base_url):
            if filename.endswith(".yaml"):
                self.schema_files.append(filename)


    def __iter__(self):
        """
        Return an iterator to the list of schema files
        """
        return iter(self.schema_files)


    def read(self, schema_file):
        """
        Read a schema file into memory
        """
        fname = os.path.join(self.base_url, schema_file)
        schema = aschema.load_schema(fname, resolve_references=False)

        return schema


    def save(self, schema_file, schema):
        """
        Save the modified schema back to disk
        """
        with open(schema_file, mode='w') as fd:
            save_dictionary(fd, schema)


class Options:
    """
    Get options for running the schema editor from file, command line arguments,
    and interactive user input.
    """

    preamble = \
        """
         Welcome to the schema editor. The editor changes datamodel schema
         files to match information in the keyword database. You have control
         over which changes are made when the editor is run.

         Before starting, download the keyword database files from

         https://iwjwdmsdauiwebv.stsci.edu/portal/Mashup/Clients/jwkeywords/

         and unpack them. Then run this script. First it will ask you for
         the name of the directory containing the keyword database and the
         output directory you want the changed model schemas written to.
         Then it will ask you what kind of changes you wish to make to the
         schema files. (Additions to the schema, deletions, and so on.)
         Then it will determine the differences, display them one at a time,
         and ask if you want to make the change. If you say yes, the change
         will be made to the schema. Finally, it will create a new subdirectory
         in the output directory whose name starts with "schemas" and write
         all modified schemas to that directory. It will also write the options
         to a file in  your home directory so that the next time the script
         is run it will not ask you about the same changes twice. It is a
         text file, you can edit it or delete it. You are seeing the message
         because no options file was found in your home directory. If one
         is found, this message  will not be displayed.

         The first two inputs are the names of the input and output directories.
         If you leave them blank, this script will use the current directory.
         All the following input to the script should either be y (yes) or n (no).
         Each question has a default answer which will be displayed as a
         capital letter (Y or N). If you hit return, the script will use
         the default value.
        """

    run_script = "do you want to continue running the editor"

    prompts = (
               ("input", "directory name containing keyword database"),
               ("output", "directory name model schemas will be written to"),
               ("add", "fields in the keyword db but not in the model to the model") ,
               ("delete", "fields in the model but not in the keyword db from the model") ,
               ("edit", "fields found in both to match the values in the keyword db") ,
               ("rename", "fields in the model to match the names in the keyword db") ,
               ("list", "changes without making them"),
               ("query", "for approval of changes before they are made"),
               ("omit", "")
            )


    def __init__(self, filename=None):
        """
        Create option file reader / writer

        Parameters
        ----------
        filename: The name of the file stroing options from the previous run
                  If set to None, no file will be read or written.
        """
        self.batch = len(sys.argv) > 1

        if filename is None:
            self.filename = filename
            self.first_time = True

        else:
            if os.path.isabs(filename):
                self.filename = filename
            else:
                home = os.path.expanduser("~")
                self.filename = os.path.join(home, filename)
            self.first_time = not os.path.isfile(self.filename)

    def coerce_type(self, value, current_value):
        """
        Coerce value to type of the current value of a parameter
        """
        if isinstance(current_value, bool):
            if isinstance(value, str):
                value = value[0]
                value = value.lower()
                if value == "y":
                    value = True
                elif value == "n":
                    value = False
                else:
                    value = None

            elif not isinstance(value, bool):
                value = None

        elif isinstance(current_value, set):
            if hasattr(value, "__iter__"):
                value = set(value)
            else:
                value = set((value, ))

        return value

    def get(self, editor):
        """
        Initialize fields from defaults, command line, and options file

        Parameters
        ----------
        editor: The schema editor whose options are being set
        """
        parameters = self.get_parameters(editor)
        if self.filename is not None and not self.first_time:
            parameters = self.read(parameters)

        if self.batch:
            parameters = self.parse_command_line(parameters)
        else:
            if self.first_time:
                if not self.query_run(self.preamble, self.run_script):
                    return False

            parameters = self.query_options(parameters)

        self.set_parameters(editor, parameters)
        return True

    def get_parameters(self, editor):
        """
        Save the object's fields into a dictionary
        """
        parameters = {}
        for name, prompt in self.prompts:
            parameters[name] = getattr(editor, name)

        return parameters


    def parse_command_line(self, parameters):
        """
        Parse the parameters from the command line
        """
        parser = argparse.ArgumentParser()

        for prompt in self.prompts:
            if prompt[1]:
                name = prompt[0]
                help_text = " ".join(prompt)
                full = "--" + name
                abbrev = full[1:3]
                if isinstance(parameters[name], bool):
                    parser.add_argument(abbrev, full, help=help_text,
                                        action="store_true")
                else:
                    parser.add_argument(abbrev, full, help=help_text)

        args = parser.parse_args()

        for prompt in self.prompts:
            if prompt[1]:
                name = prompt[0]
                try:
                    value = getattr(args, name)
                except AttributeError:
                    value = None

                if value is not None:
                    value = self.coerce_type(value, parameters[name])
                    self.type_check(parameters, name, value)
                    parameters[name] = value

        return parameters


    def parse_parameter(self, parameters, n, name, value):
        """
        Parse a single parameter value, check it, and save it
        """
        if len(name) == 0:
            if n == 0:
                return
            else:
                raise ValueError("Error at line {} in option file".format(n+1))

        value = value.replace("\t", " ")
        if value.find(" ") >= 0:
            value = value.split()

        value = self.coerce_type(value, parameters[name])
        self.type_check(parameters, name, value)
        parameters[name] = value

        return


    def query_options(self, parameters):
        """
        Query the user for global option values
        """
        for prompt in self.prompts:
            if prompt[1]:
                default_choice = parameters[prompt[0]]
                choice = self.query_user(" ".join(prompt), default_choice)
                self.type_check(parameters, prompt[0], choice)
                parameters[prompt[0]] = choice
        return parameters


    def query_run(self, preamble, prompt):
        """
        Explain how to run the script and ask the user to continue
        """
        lines = preamble.split("\n")
        for line in lines:
            print(line.lstrip())

        choice = self.query_user(prompt, default_choice=False)
        return choice


    def query_user(self, prompt, default_choice=None):
        """
        Build the prompt and query the user
        """
        if default_choice is True:
            choices = " (Y|n)? "
        elif default_choice is False:
            choices = " (y|N)? "
        elif default_choice is None:
            choices = "? "
        elif len(default_choice) > 0:
            choices = " (%s)? " % default_choice
        else:
            choices = "? "

        choice = None
        prompt = prompt + choices
        while choice is None:
            choice = input(prompt)
            if len(choice) == 0:
                choice = default_choice
            else:
                choice = self.coerce_type(choice, default_choice)

        return choice


    def read(self, parameters):
        """
        Read the contents of an option file into a hash
        """
        n = 0
        name = ""
        value = ""
        with open(self.filename, "r") as fd:
            for line in fd:
                line = line.rstrip()
                if len(line) == 0:
                    name = ""
                    value = ""
                else:
                    if line.startswith(" ") or line.startswith("\t"):
                        value += line
                    else:
                        self.parse_parameter(parameters, n, name, value)

                        (name, eq, value) = line.partition("=")
                        name = name.strip()
                        value = value.strip()
                n += 1

            self.parse_parameter(parameters, n, name, value)

        return parameters


    def set_parameters(self, editor, parameters):
        """
        Set a field on the object after validating it
        """
        for name, value in parameters.items():
            if not hasattr(editor, name):
                invalid_msg = "{0} is not a valid parameter"
                raise ValueError(invalid_msg.format(name))

            value = self.coerce_type(value, parameters[name])
            self.type_check(parameters, name, value)
            setattr(editor, name, value)

    def type_check(self, parameters, name, value):
        """
        Check that the type of a new value agrees with the current type
        """
        badtype = "Invalid paramater value for %s (%s)"
        if isinstance(parameters[name], str):
            if not isinstance(value, str):
                raise ValueError(badtype % (name, value))

        elif isinstance(parameters[name], set):
            if isinstance(value, bool):
                raise ValueError(badtype % (name, value))

        else:
            ptype = type(parameters[name])
            if not isinstance(value, ptype):
                raise ValueError(badtype %  (name, value))


    def write(self, editor):
        """
        Write the contents of a hash as an option file

        Parameters
        ----------
        editor: The schema editor whose options are being saved to file
        """
        if self.filename is not None:
            with open(self.filename, "w") as fd:
                parameters = self.get_parameters(editor)

                for name in sorted(parameters.keys()):
                    value = parameters[name]
                    if isinstance(value, bool):
                        if value:
                            value = "yes"
                        else:
                            value = "no"
                    elif isinstance(value, set):
                        value = " " + "\n\t".join(list(value))

                    fd.write("{0} = {1}\n".format(name, value))


class Schema_editor:
    def __init__(self, **keywds):
        """
        Initialize the editor options

        Parameters
        ----------
        All arguments are keywords

        input  : directory name containing keyword database (string)

        output : directory name model schemas will be written to  (string)

        log    : file containing reported modifications to files

        add    : add fields in the keyword db but not in the model to the model (bool)

        delete : delete fields in the model but not in the keyword db from the model (bool)

        edit   : edit fields found in both to match the values in the keyword db (bool)

        rename : rename fields in the model to match the names in the keyword db (bool)

        list   : list changes without making them (bool)

        query  : query for approval of changes before they are made (bool)

        omit   : omit model schema keywords from editing (set)
        """
        # Default values of editor attributes
        self.query = False
        self.list = False
        self.add = False
        self.delete = False
        self.edit = False
        self.rename = False
        self.input = ""
        self.output = ""
        self.log = ""
        self.omit = set()

        # Set attributes from keywds
        for name, value in keywds.items():
            if hasattr(self, name):
                setattr(self, name, value)
            else:
                invalid_msg = "{0} is not a valid keyword"
                raise ValueError(invalid_msg.format(name))

        # Initialize fields with info about current file
        self.current_file_name = None
        self.current_file_changed = False

        # Initialize the built in regex pattern
        _builtin_regexes = [
            '', 'NAXIS[0-9]{0,3}', 'BITPIX', 'XTENSION', 'PCOUNT', 'GCOUNT',
            'EXTEND', 'BSCALE', 'BUNIT', 'BZERO', 'BLANK', 'DATAMAX', 'DATAMIN',
            'EXTNAME', 'EXTVER', 'EXTLEVEL', 'GROUPS', 'PYTPE[0-9]',
            'PSCAL[0-9]', 'PZERO[0-9]', 'SIMPLE', 'TFIELDS',
            'TBCOL[0-9]{1,3}', 'TFORM[0-9]{1,3}', 'TTYPE[0-9]{1,3}',
            'TUNIT[0-9]{1,3}', 'TSCAL[0-9]{1,3}', 'TZERO[0-9]{1,3}',
            'TNULL[0-9]{1,3}', 'TDISP[0-9]{1,3}', 'HISTORY'
            ]

        self.builtin_regex = re.compile(
            '|'.join('(^{0}$)'.format(x) for x in _builtin_regexes))

    def add_subschema(self, model_schema, keyword_schema,
                      keyword_dict, fits_dict):
        """
        Add subschema from keyword db to model schema
        """
        for keyword_fits_name in keyword_dict:
            if not self.builtin_fits_keyword(keyword_fits_name):
                if keyword_fits_name not in fits_dict:
                    keyword_path = keyword_dict[keyword_fits_name]
                    keyword_path = keyword_path.split('.')

                    path = []
                    add = False
                    keyword_subschema = keyword_schema
                    model_subschema = model_schema
                    for name in keyword_path:
                        if "properties" in keyword_subschema:
                            keyword_subschema = keyword_subschema["properties"]
                        if "properties" in model_subschema:
                            model_subschema = model_subschema["properties"]

                        test = self.get_keyword_value(keyword_subschema, name)
                        if test is None:
                            break
                        else:
                            keyword_subschema = test

                        test = self.get_keyword_value(model_subschema, name)
                        path.append(name)

                        if test is None:
                            add = True
                            break
                        else:
                            model_subschema = test

                    if add:
                        self.schema_add_subschema(fits_dict,
                                                  model_subschema,
                                                  keyword_subschema,
                                                  path)


    def builtin_fits_keyword(self, fits_name):
        """
        Test if a fits keyword is built in
        """
        return self.builtin_regex.match(fits_name) is not None

    def change(self, options=None):
        """
        Change datamodels schema files to match info in the keyword db

        Parameters
        ----------
        options : An options object, used for querying for attribute values
                  interactively. Do not set if using in a program.
        """

        # Initialize the editor object from file and command line
        self.options = options
        if self.options is None:
            self.query = False
        else:
            if not self.options.get(self):
                return

        # Set output file for messages depending on list,
        # so output can be captured to a file
        if self.query or self.log == "":
            self.fd = sys.stdout
        else:
            self.fd = open(self.log, "w")

        # Parse the keyword database files
        keyword_db = Keyword_db(self.input)
        keyword_dict = keyword_db.create_dict()
        keyword_schema = keyword_db.schema

        # Loop over the model schema files, updating them from the keyword db

        fits_dict = {}
        model_db = Model_db()
        for schema_file in model_db:
            model_path = []
            model_schema = model_db.read(schema_file)
            self.match_fits_keywords(schema_file, model_schema, keyword_schema,
                                     keyword_dict, fits_dict, model_path)

        first = True
        for schema_file in model_db:
            self.current_file_name = schema_file
            self.current_file_changed = False

            model_path = []
            model_schema = model_db.read(schema_file)
            self.edit_schema(model_schema, keyword_schema,
                             keyword_dict, fits_dict,  model_path)

            if self.current_file_changed:
                # current_file_changed is set in report_and_query
                if first:
                    first = False
                    output_dir = self.dated_directory(self.output, "schemas")
                schema_file = os.path.join(output_dir, schema_file)
                model_db.save(schema_file, model_schema)

        schema_file = 'core.schema.yaml'
        self.current_file_changed = False
        model_schema = model_db.read(schema_file)
        self.add_subschema(model_schema, keyword_schema,
                           keyword_dict, fits_dict)

        if self.current_file_changed:
            if first:
                first = False
                output_dir = self.dated_directory(self.output, "schemas")
            schema_file = os.path.join(output_dir, schema_file)
            model_db.save(schema_file, model_schema)

        # Write the opject attributes back to disk
        if self.options is not None:
            self.options.write(self)

    def check_type(self, model_schema, default_value):
        """
        Check if default value agrees with data type
        """
        valid = True
        model_type = model_schema.get("type")
        if model_type is not None:
            if model_type == "number":
                try:
                    float(default_value)
                except ValueError:
                    valid = False

            elif model_type == "integer":
                try:
                    int(default_value)
                except ValueError:
                    valid = False

        return valid


    def compare_schema_values(self, keyword_value, model_value):
        """
        Compare iwo values for type specific kind of equality
        """
        if (isinstance(keyword_value, str) and
            isinstance(model_value, str)):
            result = (keyword_value.lower().strip() ==
                      model_value.lower().strip())

        elif isinstance(keyword_value, float) or isinstance(model_value, float):
            try:
                result = float(keyword_value) == float(model_value)
            except ValueError:
                result = False

        elif isinstance(keyword_value, int) or isinstance(model_value, int):
            try:
                result = int(keyword_value) == int(model_value)
            except ValueError:
                result = False

        elif isinstance(keyword_value, list) and isinstance(model_value, list):
            result = set(keyword_value) == set(model_value)

        else:
            result = keyword_value == model_value

        return result


    def dated_directory(self, directory, prefix):
        """
        Create a dated directory in a specified directory
        """
        d = datetime.date.today()

        for i in range(100):
            subdirectory = ("%s_%04d_%02d_%02d_%02d" %
                            (prefix, d.year, d.month, d.day, i))

            subdirectory = os.path.join(directory, subdirectory, "")
            if not os.path.exists(subdirectory):
                os.makedirs(subdirectory)
                return subdirectory

        return None


    def edit_schema(self, model_schema, keyword_schema,
                    keyword_dict, fits_dict, model_path):
        """
        Edit model schema to match keywords in keyword db
        """
        properties = self.get_keyword_value(model_schema, "properties")
        if properties is not None:
            model_schema = properties

        model_names = list(model_schema.keys())
        for model_name in model_names:
            model_subschema = model_schema[model_name]
            new_model_path = new_path(model_path, model_name)
            if isinstance(model_subschema, dict):
                model_fits_name = self.get_keyword_value(model_subschema,
                                                         "fits_keyword")

                if model_fits_name is not None:
                    if not self.builtin_fits_keyword(model_fits_name):
                        # Special case for reference file keywords
                        p_name = model_fits_name[0:2] == "P_"

                        keyword_fits_name = fits_dict.get(model_fits_name)
                        if keyword_fits_name is None:
                            keyword_path = None
                        else:
                            keyword_path = keyword_dict.get(keyword_fits_name)

                        if keyword_path is None:
                            if not p_name:
                                self.schema_del_value(model_schema,
<<<<<<< HEAD
                                                      model_name,
                                                      new_model_path)
=======
                                                            model_name,
                                                            new_model_path)
>>>>>>> 0a75888c

                        else:
                            keyword_subschema = self.find_subschema(keyword_schema,
                                                                    keyword_path)
                            if keyword_subschema is not None:
                                keyword_path = keyword_path.split('.')
                                self.update_schema_fields(keyword_subschema,
<<<<<<< HEAD
                                                          model_subschema,
                                                          new_model_path)

                                if not p_name and model_name != keyword_path[-1]:
                                    self.schema_rename_value(model_schema,
                                                             keyword_path[-1],
                                                             model_name,
                                                             new_model_path)
=======
                                                            model_subschema,
                                                            new_model_path)

                                if not p_name and model_name != keyword_path[-1]:
                                    self.schema_rename_value(model_schema,
                                                            keyword_path[-1],
                                                            model_name,
                                                            new_model_path)
>>>>>>> 0a75888c

                                if model_fits_name != keyword_fits_name:
                                    fits_dict[keyword_fits_name] = \
                                        fits_dict[model_fits_name]
                                    del fits_dict[model_fits_name]

                else:
                    fits_hdu = self.get_keyword_value(model_subschema, "fits_hdu")

                    if fits_hdu is None:
                        self.edit_schema(model_subschema,
                                         keyword_schema,
                                         keyword_dict,
                                         fits_dict,
                                         new_model_path)

                        if not self.has_properties(model_subschema):
                            del model_schema[model_name]

            elif isinstance(model_subschema, list) and model_name == "allOf":
                for model_subsubschema in model_subschema:
                    if isinstance(model_subsubschema, dict):
                        self.edit_schema(model_subsubschema,
                                         keyword_schema,
                                         keyword_dict,
                                         fits_dict,
                                         model_path)



    def find_subschema(self, schema, path):
        """
        Trace a path thru the schema. If not found, return partial
        match if partial is True, None if partial is false
        """
        subschema = schema
        if type(path) != list:
            path = path.split('.')

        for name in path:
            if "properties" in subschema:
                subschema = subschema["properties"]

            subschema = self.get_keyword_value(subschema, name)
            if subschema is None:
                return None

        return subschema


    def get_keyword_value(self, submodel, keyword_name):
        """
        Lppk for keyword name in submodel, return value if found
        """
        keyword_value = None
        if isinstance(submodel, dict):
            if keyword_name in submodel:
                keyword_value = submodel[keyword_name]

            elif "allOf" in submodel:
                for subsubmodel in submodel["allOf"]:
                    if (isinstance(subsubmodel, dict) and
                        keyword_name in subsubmodel):
                        keyword_value = subsubmodel[keyword_name]
                        break

        return keyword_value


    def has_properties(self, model_schema):
        """
        Determine if schema dictionary has any real properties
        """
        properties = self.get_keyword_value(model_schema, "properties")
        if properties is not None:
            model_schema = properties

        return len(model_schema) > 0


    def match_fits_keywords(self, schema_file, model_schema, keyword_schema,
                            keyword_dict, fits_dict, model_path):
        """
        Match model names to keyword db names by fits keyword name
        """
        properties = self.get_keyword_value(model_schema, "properties")
        if properties is not None:
            model_schema = properties

        for model_name in model_schema:
            model_subschema = model_schema[model_name]
            new_model_path = new_path(model_path, model_name)
            if isinstance(model_subschema, dict):
                model_fits_name = self.get_keyword_value(model_subschema,
                                                         "fits_keyword")

                if model_fits_name is not None:
                    # Special case for reference file keywords
                    model_fits_name = model_fits_name.strip()
                    p_name = model_fits_name[0:2] == "P_"
                    if p_name:
                        model_name = model_name[2:]
                        keyword_path = keyword_dict.get(model_fits_name[2:])
                    else:
                        keyword_path = keyword_dict.get(model_fits_name)

                    if keyword_path is None:
                        keyword_subschema = self.find_subschema(keyword_schema,
                                                                new_model_path)
                    else:
                        keyword_subschema = self.find_subschema(keyword_schema,
                                                                keyword_path)

                    if keyword_subschema is not None:
                        keyword_fits_name = keyword_subschema.get("fits_keyword")
                        if keyword_fits_name is not None:
                            fits_dict[model_fits_name] = keyword_fits_name.strip()

                else:
                    fits_hdu = self.get_keyword_value(model_subschema,
                                                      "fits_hdu")
                    if fits_hdu is None:
                        self.match_fits_keywords(schema_file,
                                                 model_subschema,
                                                 keyword_schema,
                                                 keyword_dict,
                                                 fits_dict,
                                                 new_model_path)

            elif isinstance(model_subschema, list) and model_name == "allOf":
                for model_subsubschema in model_subschema:
                    if isinstance(model_subsubschema, dict):
                        self.match_fits_keywords(schema_file,
                                                 model_subsubschema,
                                                 keyword_schema,
                                                 keyword_dict,
                                                 fits_dict,
                                                 new_model_path)


    def pattern_from_enum(self, value):
        """
        Convert the value of an enum field to a regular expression pattern
        """
        return r'^((' + '|'.join(value) +  r')\\s*\\|\\s*)+$'

    def report_and_query(self, verb, title, keyword_value, model_value,
                         path, field):
        """
        Report a difference and optionally wait for use input
        """
        if ".".join(path) in self.omit:
            choice = False

        else:
            if self.query or self.list:
                self.report_schema_difference(title,
                                              keyword_value,
                                              model_value,
                                              path,
                                              field)
            if self.query and not self.list:
                choice = self.options.query_user(verb, default_choice=True)
                self.update_omit(choice, path)
            else:
                choice = not self.list

        if choice:
            self.current_file_changed = True

        return choice


    def report_schema_difference(self, title, keyword_value, model_value,
                                 path, field):
        """
        Report the differences between the values of a field in the
        datamodels schema and the keywords database
        """
        self.fd.write("=== {0} ===\n".format('.'.join(path)))
        if title is not None:
            self.fd.write(title + "\n")

        if isinstance(keyword_value, list) and isinstance(model_value, list):
            (keyword_value, model_value) = self.sort_for_report(keyword_value,
                                                                model_value)

        if field == "pattern":
            model_value  = self.pattern_from_enum(model_value)
            keyword_value = self.pattern_from_enum(keyword_value)

        self.report_schema_value("model schema", model_value, field)
        self.report_schema_value("keyword db", keyword_value, field)


    def report_schema_value(self, schema_name, schema_value, field):
        """
        Write a message for a single field value
        """

        if field is None:
            if schema_value is None:
                self.fd.write("%s not found\n" % schema_name)
            elif "properties" in schema_value:
                self.fd.write("%s is a group\n" % schema_name)
            else:
                schema_value = schema_value.get('fits_keyword')
                if schema_value is None:
                    self.fd.write("%s not found\n" % schema_name)
                else:
                    schema_value = schema_value.lower()
                    self.fd.write("%s found as %s\n" % (schema_name, schema_value))

        else:
            prefix = "%s %s = " % (schema_name, field)
            if type(schema_value) == list:
                self.fd.write(save_simple_list(prefix, schema_value))
            else:
                self.fd.write(save_scalar(prefix, schema_value))
            if field in ("enum", "pattern"):
                self.fd.write("\n")

    def schema_add_subschema(self, fits_dict, model_schema, keyword_schema,
                             keyword_path):
        """
        Add a subschema tree to the model schema
        """
        self.schema_add_value(model_schema, keyword_schema, keyword_path)

        if "properties" in keyword_schema:
            model_name = keyword_path[-1]
            model_subschema = self.find_subschema(model_schema, model_name)
            keyword_schema = keyword_schema["properties"]

            for keyword_name in keyword_schema:
                keyword_subschema = self.get_keyword_value(keyword_schema,
                                                           keyword_name)

                keyword_fits_name = \
                    self.get_keyword_value(keyword_subschema,
                                           "fits_keyword")

                if keyword_fits_name is None:
                    add = True
                elif keyword_fits_name in fits_dict:
                    add = False
                elif self.builtin_fits_keyword(keyword_fits_name):
                    add = False
                else:
                    add = True

                if add:
                    self.schema_add_subschema(fits_dict,
                                              model_subschema,
                                              keyword_subschema,
                                              new_path(keyword_path,
                                                       keyword_name))


    def schema_add_value(self, model_schema, keyword_schema, keyword_path):
        """
        Add a new keyword to the model schema
        """
        if self.add:
            title = keyword_schema.get('title')
            if self.report_and_query("Add", title, keyword_schema, None,
                                  keyword_path, None):
                keyword_name = keyword_path[-1]
                model_schema[keyword_name] = OrderedDict()

                for keyword_field in ('title', 'type', 'enum', 'default_value',
                                      'fits_keyword'):
                    keyword_value = \
                        self.strip_blanks(keyword_schema.get(keyword_field))
                    if keyword_value is not None and len(keyword_value) > 0:
                        if keyword_field == "default_value":
                            model_field = "default"
                        else:
                            model_field = keyword_field
                        model_schema[keyword_name][model_field] = keyword_value

                if "properties" in keyword_schema:
                    model_schema[keyword_name]["properties"] = OrderedDict()

    def schema_del_value(self, model_schema, model_name, path):
        """
        Delete a keyword from the model schema
        """
        if self.delete:
            title = model_schema.get('title')
            if self.report_and_query("Delete", title, None,
                                    model_schema[model_name], path, None):
                del model_schema[model_name]

    def schema_edit_value(self, model_schema, keyword_value, model_value,
                          path, field):
        """
        Edit a field within the model schema to match the value in the
        keyword database.
        """

        # Logic for performing updates
        perform = (self.edit and
                   keyword_value is not None and
                   model_value is not None)

        if perform:
            title = model_schema.get('title')
            if self.report_and_query("Change", title, keyword_value, model_value,
                                     path, field):
                if field == "pattern":
                    keyword_value = self.pattern_from_enum(keyword_value)
                model_schema[field] = keyword_value

    def schema_rename_value(self, model_schema, keyword_name, model_name, path):
        """
        Rename a field in the model schema to match the keyword database
        """
        if self.rename:
            title = model_schema.get('title')
            if self.report_and_query("Rename", title, keyword_name, model_name,
                                     path, "name"):
                model_schema[keyword_name] = model_schema[model_name]
                del model_schema[model_name]

    def sort_for_report(self, keyword_value, model_value):
        """
        Reorder the values in two lists of values so that the elements that
        differ are first in the list
        """
        common_values = list(set(keyword_value) & set(model_value))

        different_values = list(set(keyword_value) - set(common_values))
        sorted_keyword_value = different_values + common_values

        different_values = list(set(model_value) - set(common_values))
        sorted_model_value = different_values + common_values

        return (sorted_keyword_value, sorted_model_value)

    def strip_blanks(self, value):
        """
        Remove leading and trailing blanks from values
        """
        def strip_single(elem):
            if isinstance(elem, str):
                elem = elem.strip()
            return elem

        if isinstance(value, list):
            for i in range(len(value)):
                value[i] = strip_single(value[i])
        else:
            value = strip_single(value)

        return value

    def update_omit(self, choice, path):
        """
        Update the omit parameter based on user input
        """
        path = ".".join(path)
        if choice is True:
            self.omit.discard(path)
        elif choice is False:
            self.omit.add(path)


    def update_schema_fields(self, keyword_schema, model_schema, path):
        """
        Compare the fields of a sinlgle item bteween the datamodels schema
        and the keyword database and update when they differ
        """
        p_name = path[-1][0:2] == "p_"
        for model_field in ('fits_keyword', 'type', 'enum', 'pattern', 'default'):
            # Skip checking fits keyword for reference file fields
            if p_name and model_field == 'fits_keyword':
                continue

            # Bridge differences in terminology between
            # keyword db and model schema

            if model_field == "pattern":
                keyword_field = "enum"
            elif model_field == "default":
                keyword_field = "default_value"
            else:
                keyword_field = model_field

            keyword_value = self.strip_blanks(keyword_schema.get(keyword_field))
            model_value = self.strip_blanks(model_schema.get(model_field))

            if model_field == "pattern" and model_value is not None:
                # Pattern is inside innermost set of parentehses
                patstart = model_value.rfind('(') + 1
                patend = model_value.find(')')
                model_value = model_value[patstart:patend].split('|')

            if keyword_value == "float" and model_value == "number":
                keyword_value = "number"

            if keyword_value == "int" and model_value == "integer":
                keyword_value = "integer"

            if keyword_value == "" and model_value is None:
                keyword_value = None

            # Check if value in keyword db differs from value in model schema

            if not self.compare_schema_values(keyword_value, model_value):
                # Check if default value agrees with model schema type
                if model_field == "default":
                    valid = self.check_type(model_schema, keyword_value)
                else:
                    valid = True

                if valid:
                    self.schema_edit_value(model_schema, keyword_value,
                                           model_value, path, model_field)<|MERGE_RESOLUTION|>--- conflicted
+++ resolved
@@ -1094,13 +1094,8 @@
                         if keyword_path is None:
                             if not p_name:
                                 self.schema_del_value(model_schema,
-<<<<<<< HEAD
-                                                      model_name,
-                                                      new_model_path)
-=======
                                                             model_name,
                                                             new_model_path)
->>>>>>> 0a75888c
 
                         else:
                             keyword_subschema = self.find_subschema(keyword_schema,
@@ -1108,16 +1103,6 @@
                             if keyword_subschema is not None:
                                 keyword_path = keyword_path.split('.')
                                 self.update_schema_fields(keyword_subschema,
-<<<<<<< HEAD
-                                                          model_subschema,
-                                                          new_model_path)
-
-                                if not p_name and model_name != keyword_path[-1]:
-                                    self.schema_rename_value(model_schema,
-                                                             keyword_path[-1],
-                                                             model_name,
-                                                             new_model_path)
-=======
                                                             model_subschema,
                                                             new_model_path)
 
@@ -1126,7 +1111,6 @@
                                                             keyword_path[-1],
                                                             model_name,
                                                             new_model_path)
->>>>>>> 0a75888c
 
                                 if model_fits_name != keyword_fits_name:
                                     fits_dict[keyword_fits_name] = \

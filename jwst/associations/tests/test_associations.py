--- conflicted
+++ resolved
@@ -17,13 +17,8 @@
 
 # Temporarily skip if running under Travis
 # pytestmark = pytest.mark.skipif(
-<<<<<<< HEAD
-#    "TRAVIS" in os.environ and os.environ["TRAVIS"] == "true",
-#    reason='Temporarily disable due to performance issues'
-=======
 #     "TRAVIS" in os.environ and os.environ["TRAVIS"] == "true",
 #     reason='Temporarily disable due to performance issues'
->>>>>>> 29edfa72
 # )
 
 

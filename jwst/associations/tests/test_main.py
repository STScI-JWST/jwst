--- conflicted
+++ resolved
@@ -5,21 +5,13 @@
 import pytest
 import re
 
-<<<<<<< HEAD
 """adding a comment"""
 
 from .helpers import full_pool_rules
-=======
-from .helpers import (
-    full_pool_rules,
-    runslow,
-)
->>>>>>> 89a24243
 
 from ..main import Main
 
 
-@runslow
 def test_script(full_pool_rules):
     pool, rules, pool_fname = full_pool_rules
 
@@ -35,7 +27,6 @@
     assert 'candidate_Asn_WFSCMB' in found_rules
 
 
-@runslow
 def test_asn_candidates(full_pool_rules):
     pool, rules, pool_fname = full_pool_rules
 
@@ -92,7 +83,6 @@
     assert len(full.associations) == len(candidates.associations) + len(discovered.associations)
 
 
-@runslow
 def test_version_id(full_pool_rules):
     pool, rules, pool_fname = full_pool_rules
 
@@ -107,7 +97,6 @@
         assert version_id in asn.asn_name
 
 
-@runslow
 def test_pool_as_parameter(full_pool_rules):
     pool, rules, pool_fname = full_pool_rules
 

"""Base classes which define the Level3 Associations"""
from collections import defaultdict
import logging
from os.path import basename
import re

from jwst.associations import (
    Association,
    AssociationRegistry,
    ProcessList,
    libpath
)
from jwst.associations.association import (
    evaluate,
    is_iterable
)
from jwst.associations.exceptions import (
    AssociationNotAConstraint,
    AssociationNotValidError,
)
from jwst.associations.lib.acid import ACID
from jwst.associations.lib.counter import Counter
from jwst.associations.lib.dms_base import (DMSBaseMixin, _EMPTY)
from jwst.associations.lib.format_template import FormatTemplate

__all__ = [
    'AsnMixin_Base',
    'AsnMixin_CrossCandidate',
    'AsnMixin_Image',
    'AsnMixin_MIRI',
    'AsnMixin_NIRCAM',
    'AsnMixin_NIRISS',
    'AsnMixin_NIRSPEC',
    'AsnMixin_OpticalPath',
    'AsnMixin_Spectrum',
    'AsnMixin_Target',
    'ASN_SCHEMA',
    'DMS_Level3_Base',
    'ProcessList',
    'Utility',
]

# Configure logging
logger = logging.getLogger(__name__)
logger.addHandler(logging.NullHandler())

# The schema that these associations must adhere to.
ASN_SCHEMA = libpath('asn_schema_jw_level3.json')

# Degraded status information
_DEGRADED_STATUS_OK = (
    'No known degraded exposures in association.'
)
_DEGRADED_STATUS_NOTOK = (
    'One or more members have an error associated with them.'
    '\nDetails can be found in the members.exposerr property.'
)

# DMS file name templates
_LEVEL1B_REGEX = '(?P<path>.+)(?P<type>_uncal)(?P<extension>\..+)'
_DMS_POOLNAME_REGEX = 'jw(\d{5})_(\d{8}[Tt]\d{6})_pool'

# Product name regex's
_REGEX_ACID_VALUE = '(o\d{3}|(c|a)\d{4})'

# Key that uniquely identfies members.
KEY = 'expname'


class DMS_Level3_Base(DMSBaseMixin, Association):
    """Basic class for DMS Level3 associations."""

    # Set the validation schema
    schema_file = ASN_SCHEMA

    # Attribute values that are indicate the
    # attribute is not specified.
    INVALID_VALUES = _EMPTY

    # Make sequences type-dependent
    _sequences = defaultdict(Counter)

    def __init__(self, *args, **kwargs):

        super(DMS_Level3_Base, self).__init__(*args, **kwargs)

        # Keep the set of members included in this association
        self.members = set()

        # Initialize validity checks
        self.validity.update({
            'has_science': {
                'validated': False,
                'check': lambda member: member['exptype'] == 'science'
            }
        })

        # Other presumptions on the association
        if 'degraded_status' not in self.data:
            self.data['degraded_status'] = _DEGRADED_STATUS_OK
        if 'program' not in self.data:
            self.data['program'] = 'noprogram'
        if 'constraints' not in self.data:
            self.data['constraints'] = 'No constraints'
        if 'asn_type' not in self.data:
            self.data['asn_type'] = 'user_built'
        if 'asn_id' not in self.data:
            self.data['asn_id'] = 'a3001'
        if 'target' not in self.data:
            self.data['target'] = 'none'
        if 'asn_pool' not in self.data:
            self.data['asn_pool'] = 'none'

    @property
    def current_product(self):
        return self.data['products'][-1]

    def __eq__(self, other):
        """Compare equality of two assocaitions"""
        if isinstance(other, DMS_Level3_Base):
            result = self.data['asn_type'] == other.data['asn_type']
            result = result and (self.members == other.members)
            return result
        else:
            return NotImplemented

    def __ne__(self, other):
        """Compare inequality of two associations"""
        result = self.__eq__(other)
        if result is not NotImplemented:
            result = not result
        return result

    def dms_product_name(self):
        """Define product name.

        Returns
        -------
        product_name: str
            The product name
        """
        return self._dms_product_name(self)

    @staticmethod
    def _dms_product_name(association):
        """Define product name.

        Parameters
        ----------
        association: `Association`
            Association to get the name from.

        Returns
        -------
        product_name: str
            The product name
        """
        target = association._get_target()

        instrument = association._get_instrument()

        opt_elem = association._get_opt_element()

        try:
            exposure = association._get_exposure()
        except AssociationNotAConstraint:
            exposure = ''
        else:
            exposure = '-' + exposure

        product_name = 'jw{}-{}_{}_{}_{}'.format(
            association.data['program'],
            association.acid.id,
            target,
            instrument,
            opt_elem,
            exposure
        )

        return product_name.lower()

    def update_asn(self, item=None, member=None):
        """Update association meta information

        Parameters
        ----------
        item: dict or None
            Item to use as a source. If not given, item-specific
            information will be left unchanged.

        member: dict or None
            An association member to use as source.
            If not given, member-specific information will be update
            from current association/product membership.

        Notes
        -----
        If both `item` and `member` are given,
        information in `member` will take precedence.
        """
        # Constraints
        self.data['constraints'] = '\n'.join(
            [cc for cc in self.constraints_to_text()]
        )

        # ID
        self.data['asn_id'] = self.acid.id

        # Target
        self.data['target'] = self._get_target()

        # Item-based information
        if item is not None:

            # Program
            if self.data['program'] != 'noprogram':
                self.data['program'] = '{:0>5s}'.format(item['program'])

            # Pool
            if self.data['asn_pool'] == 'none':
                self.data['asn_pool'] = basename(
                    item.meta['pool_file']
                ).split('.')[0]
                parsed_name = re.search(
                    _DMS_POOLNAME_REGEX, self.data['asn_pool']
                )
                if parsed_name is not None:
                    pool_meta = {
                        'program_id': parsed_name.group(1),
                        'version': parsed_name.group(2)
                    }
                    self.meta['pool_meta'] = pool_meta

            # Degrade exposure
            if self.data['degraded_status'] == _DEGRADED_STATUS_OK:
                try:
                    exposerr = item['exposerr']
                except KeyError:
                    pass
                else:
                    if exposerr not in _EMPTY:
                        self.data['degraded_status'] = _DEGRADED_STATUS_NOTOK

        # Member-based info
        if member is not None:

            # Degraded exposure
            if self.data['degraded_status'] == _DEGRADED_STATUS_OK:
                try:
                    exposerr = member['exposerr']
                except KeyError:
                    pass
                else:
                    if exposerr not in _EMPTY:
                        self.data['degraded_status'] = _DEGRADED_STATUS_NOTOK

        # Product-based updates
        product = self.current_product
        product['name'] = self.dms_product_name()

    def make_member(self, item):
        """Create a member from the item

        Parameters
        ----------
        item: dict
            The item to create member from.

        Returns
        -------
        member: dict
            The member
        """
        try:
            exposerr = item['exposerr']
        except KeyError:
            exposerr = None

        try:
            is_tso = self.constraints['is_tso']['value'] == 't'
        except KeyError:
            is_tso = False

        member = {
            'expname': Utility.rename_to_level2b(
                item['filename'], is_tso=is_tso
            ),
            'exptype': self.get_exposure_type(item),
            'exposerr': exposerr,
            'asn_candidate': item['asn_candidate']
        }
        return member

    def _init_hook(self, item):
        """Post-check and pre-add initialization"""
        super(DMS_Level3_Base, self)._init_hook(item)

        # Set which sequence counter should be used.
        self._sequence = self._sequences[self.data['asn_type']]

        # Create the product.
        self.new_product()

        # Update meta data
        self.update_asn(item=item)

    def _add(self, item):
        """Add item to this association."""
        member = self.make_member(item)
        if self.is_member(member):
            logger.debug(
                'Member is already part of the association:'
                '\n\tassociation: {}'
                '\n]tmember: {}'.format(self, member)
            )
            return

        self.update_validity(member)
        members = self.current_product['members']
        members.append(member)
        if member['exposerr'] not in _EMPTY:
            logger.warn('Member {} has exposure error "{}"'.format(
                item['filename'],
                member['exposerr']
            ))

        # Add member to the short list
        self.members.add(member[KEY])

        # Update meta info
        self.update_asn(item=item, member=member)

    def _add_items(self, items, product_name=None, with_exptype=False):
        """ Force adding items to the association

        Parameters
        ----------
        items: [object[, ...]]
            A list of items to make members of the association.

        product_name: str or None
            The name of the product to add the items to.
            If the product does not already exist, it will be created.
            If None, the default DMS Level3 naming
            conventions will be attempted.

        with_exptype: bool
            If True, each item is expected to be a 2-tuple with
            the first element being the item to add as `expname`
            and the second items is the `exptype`

        Notes
        -----
        This is a low-level shortcut into adding members, such as file names,
        to an association. All defined shortcuts and other initializations are
        by-passed, resulting in a potentially unusable association.
        """
        if product_name is None:
            raise AssociationNotValidError(
                'Product name needs to be specified'
            )

        self.new_product(product_name)
        members = self.current_product['members']
        for item in items:
            exptype = 'science'
            if with_exptype:
                item, exptype = item
            member = {
                'expname': item,
                'exptype': exptype
            }
            self.update_validity(member)
            members.append(member)
        self.sequence = next(self._sequence)

    def __repr__(self):
        try:
            file_name, json_repr = self.ioregistry['json'].dump(self)
        except:
            return str(self.__class__)
        return json_repr

    def __str__(self):
        result_list = []
        result_list.append(
            '{} with {} products'.format(
                self.asn_name,
                len(self.data['products'])
            )
        )
        result_list.append(
            'Rule={}'.format(self.data['asn_rule'])
        )
        result_list.append(self.data['constraints'])
        result_list.append('Products:')
        for product in self.data['products']:
            result_list.append(
                '\t{} with {} members'.format(
                    product['name'],
                    len(product['members'])
                )
            )
        result = '\n'.join(result_list)
        return result


class Utility(object):
    """Utility functions that understand DMS Level 3 associations"""

    @staticmethod
    def resequence(associations):
        """Resequence the numbering for the Level3 association types"""
        counters = defaultdict(lambda: defaultdict(Counter))
        for asn in associations:
            asn.sequence = next(
                counters[asn.data['asn_id']][asn.data['asn_type']]
            )

    @staticmethod
    def rename_to_level2b(level1b_name, is_tso=False):
        """Rename a Level 1b Exposure to another level

        Parameters
        ----------
        level1b_name: str
            The Level 1b exposure name.

        is_tso: boolean
            Use 'calints' instead of 'cal' as
            the suffix.

        Returns
        -------
        str
            The Level 2b name
        """
        match = re.match(_LEVEL1B_REGEX, level1b_name)
        if match is None or match.group('type') != '_uncal':
            logger.warn((
                'Item FILENAME="{}" is not a Level 1b name. '
                'Cannot transform to Level 2b.'
            ).format(
                level1b_name
            ))
            return level1b_name

        suffix = 'cal'
        if is_tso:
            suffix = 'calints'
        level2b_name = ''.join([
            match.group('path'),
            '_',
            suffix,
            match.group('extension')
        ])
        return level2b_name

    @staticmethod
    def get_candidate_list(value):
        """Parse the candidate list from a item value

        Parameters
        ----------
        value: str
            The value from the item to parse. Usually
            item['ASN_CANDIDATE']

        Returns
        -------
        [ACID, ...]
            The list of parsed candidates.
        """
        result = []
        evaled = evaluate(value)
        if is_iterable(evaled):
            result = [
                ACID(v)
                for v in evaled
            ]
        return result

    @staticmethod
    @AssociationRegistry.callback('finalize')
    def finalize(associations):
        """Check validity and duplications in an association list

        Parameters
        ----------
        associations:[association[, ...]]
            List of associations

        Returns
        -------
        finalized_associations: [association[, ...]]
            The validated list of associations
        """
        finalized = []
        lv3_asns = []
        for asn in associations:
            if isinstance(asn, DMS_Level3_Base):

                # Check validity
                if asn.is_valid:
                    lv3_asns.append(asn)

            else:
                finalized.append(asn)

        # Ensure sequencing is correct.
        Utility.resequence(lv3_asns)

        # Merge lists and return
        return finalized + lv3_asns


# ---------
# Utilities
# ---------
# Define default product name filling
format_product = FormatTemplate(
    key_formats={
        'source_id': 's{:05d}'
    }
)


# ---------------------------------------------
# Mixins to define the broad category of rules.
# ---------------------------------------------


class AsnMixin_Base(DMS_Level3_Base):
    """Restrict to Program and Instrument"""

    def __init__(self, *args, **kwargs):

        # I am defined by the following constraints
        self.add_constraints({
            'program': {
                'value': None,
                'inputs': ['program'],
            },
            'instrument': {
                'value': None,
                'inputs': ['instrume']
            },
        })

        super(AsnMixin_Base, self).__init__(*args, **kwargs)


class AsnMixin_OpticalPath(DMS_Level3_Base):
    """Ensure unique optical path"""

    def __init__(self, *args, **kwargs):
        # I am defined by the following constraints
        self.add_constraints({
            'opt_elem': {
                'value': None,
                'inputs': ['filter']
            },
            'opt_elem2': {
                'value': None,
                'inputs': ['pupil', 'grating'],
                'required': False,
            },
        })

        super(AsnMixin_OpticalPath, self).__init__(*args, **kwargs)


class AsnMixin_Target(DMS_Level3_Base):
    """Constrain by Target"""

    def __init__(self, *args, **kwargs):

        # Setup for checking.
        self.add_constraints({
            'target': {
                'value': None,
                'inputs': ['targetid'],
            },
        })

        # Check and continue initialization.
        super(AsnMixin_Target, self).__init__(*args, **kwargs)


class AsnMixin_NotTSO(DMS_Level3_Base):
    """Ensure exposure is not a TSO"""
    def __init__(self, *args, **kwargs):
        self.add_constraints({
            'is_not_tso': {
                'value': '[^t]',
<<<<<<< HEAD
                'inputs': ['is_tso'],
=======
                'inputs': ['tsovisit'],
>>>>>>> 67a4dab3
                'required': False
            }
        })

        super(AsnMixin_NotTSO, self).__init__(*args, **kwargs)


class AsnMixin_MIRI(DMS_Level3_Base):
    """All things that belong to MIRI"""

    def __init__(self, *args, **kwargs):

        # Setup for checking.
        self.add_constraints({
            'instrument': {
                'value': 'miri',
                'inputs': ['instrume']
            }
        })

        # Check and continue initialization.
        super(AsnMixin_MIRI, self).__init__(*args, **kwargs)


class AsnMixin_NIRSPEC(DMS_Level3_Base):
    """All things that belong to NIRSPEC"""

    def __init__(self, *args, **kwargs):

        # Setup for checking.
        self.add_constraints({
            'instrument': {
                'value': 'nirspec',
                'inputs': ['instrume']
            }
        })

        # Check and continue initialization.
        super(AsnMixin_NIRSPEC, self).__init__(*args, **kwargs)


class AsnMixin_NIRISS(DMS_Level3_Base):
    """All things that belong to NIRISS"""

    def __init__(self, *args, **kwargs):

        # Setup for checking.
        self.add_constraints({
            'instrument': {
                'value': 'niriss',
                'inputs': ['instrume']
            },
        })

        # Check and continue initialization.
        super(AsnMixin_NIRISS, self).__init__(*args, **kwargs)


class AsnMixin_NIRCAM(DMS_Level3_Base):
    """All things that belong to NIRCAM"""

    def __init__(self, *args, **kwargs):

        # Setup for checking.
        self.add_constraints({
            'instrument': {
                'value': 'nircam',
                'inputs': ['instrume']
            },
        })

        # Check and continue initialization.
        super(AsnMixin_NIRCAM, self).__init__(*args, **kwargs)


class AsnMixin_Image(AsnMixin_NotTSO):
    """All things that are in imaging mode"""

    def __init__(self, *args, **kwargs):

        self.add_constraints({
            'exp_type': {
                'value': 'nrc_image|mir_image|nis_image|fgs_image',
                'inputs': ['exp_type'],
                'force_unique': True,
            }
        })

        super(AsnMixin_Image, self).__init__(*args, **kwargs)



class AsnMixin_Spectrum(AsnMixin_NotTSO):
    """All things that are spectrum"""

    def _init_hook(self, item):
        """Post-check and pre-add initialization"""

        self.data['asn_type'] = 'spec3'
        super(AsnMixin_Spectrum, self)._init_hook(item)


class AsnMixin_CrossCandidate(DMS_Level3_Base):
    """Basic constraints for Cross-Candidate associations"""

    @classmethod
    def validate(cls, asn):
        super(AsnMixin_CrossCandidate, cls).validate(asn)

        if isinstance(asn, AsnMixin_CrossCandidate):
            try:
                candidates = set(
                    member['asn_candidate_id']
                    for product in asn.data['products']
                    for member in product['members']
                )
            except (AttributeError, KeyError) as err:
                raise AssociationNotValidError('Validation failed')
            if not len(candidates) > 1:
                raise AssociationNotValidError(
                    'Validation failed: No candidates found.'
                )
        return True<|MERGE_RESOLUTION|>--- conflicted
+++ resolved
@@ -593,11 +593,7 @@
         self.add_constraints({
             'is_not_tso': {
                 'value': '[^t]',
-<<<<<<< HEAD
-                'inputs': ['is_tso'],
-=======
                 'inputs': ['tsovisit'],
->>>>>>> 67a4dab3
                 'required': False
             }
         })

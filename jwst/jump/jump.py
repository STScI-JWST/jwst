--- conflicted
+++ resolved
@@ -112,19 +112,11 @@
     slices.insert(numslices - 1, (data[:, :, (numslices - 1) * yincrement:nrows, :],
                                   gdq[:, :, (numslices - 1) * yincrement:nrows, :],
                                   readnoise_2d[(numslices - 1) * yincrement:nrows, :],
-<<<<<<< HEAD
                                   rejection_threshold, three_grp_rejection_threshold, four_grp_rejection_threshold, frames_per_group, flag_4_neighbors,
                                   max_jump_to_flag_neighbors, min_jump_to_flag_neighbors))
     if numslices == 1:
         gdq, row_below_dq, row_above_dq = twopt.find_crs(data, gdq, readnoise_2d, rejection_threshold,
-                                                         three_grp_rejection_threshold, four_grp_rejection_threshold, frames_per_group, flag_4_neighbors,
-=======
-                                  rejection_threshold, frames_per_group, flag_4_neighbors,
-                                  max_jump_to_flag_neighbors, min_jump_to_flag_neighbors))
-    if numslices == 1:
-        gdq, row_below_dq, row_above_dq = twopt.find_crs(data, gdq, readnoise_2d, rejection_threshold,
-                                                         frames_per_group, flag_4_neighbors,
->>>>>>> 06e021fd
+                                                         three_grp_rejection_threshold, four_grp_rejection_threshold, frames_per_group, flag_4_neighbors
                                                          max_jump_to_flag_neighbors,
                                                          min_jump_to_flag_neighbors)
         elapsed = time.time() - start
